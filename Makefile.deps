--- conflicted
+++ resolved
@@ -13,11 +13,7 @@
 	 accel.o \
 	 cooling.o ngb.o openmpsort.o \
 	 system.o allocate.o density.o sizelimited_sendrecv.o  \
-<<<<<<< HEAD
-	 evaluator.o \
-=======
 	 evaluator.o cosmology.o \
->>>>>>> 90cfb658
 	 gravtree.o hydra.o  driftfac.o \
 	 gravpm.o \
 	 forcetree.o peano.o \
