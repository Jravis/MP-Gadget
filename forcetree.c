#include <mpi.h>
#include <stdio.h>
#include <stdlib.h>
#include <string.h>
#include <math.h>
#include <time.h>

#include "allvars.h"
#include "proto.h"
#include "domain.h"

/*! \file forcetree.c
 *  \brief gravitational tree and code for Ewald correction
 *
 *  This file contains the computation of the gravitational force by means
 *  of a tree. The type of tree implemented is a geometrical oct-tree,
 *  starting from a cube encompassing all particles. This cube is
 *  automatically found in the domain decomposition, which also splits up
 *  the global "top-level" tree along node boundaries, moving the particles
 *  of different parts of the tree to separate processors. Tree nodes can
 *  be dynamically updated in drift/kick operations to avoid having to
 *  reconstruct the tree every timestep.
 */

/*! auxialiary variable used to set-up non-recursive walk */
static int last;



/*! length of lock-up table for short-range force kernel in TreePM algorithm */
#define NTAB 1000
/*! variables for short-range lookup table */
static float tabfac, shortrange_table[NTAB], shortrange_table_potential[NTAB], shortrange_table_tidal[NTAB];

/*! toggles after first tree-memory allocation, has only influence on log-files */
static int first_flag = 0;

static int tree_allocated_flag = 0;


void force_treebuild_simple() {
    /* construct tree if needed */
    /* the tree is used in grav dens, hydro, bh and sfr */
    force_treeallocate((int) (All.TreeAllocFactor * All.MaxPart) + NTopnodes, All.MaxPart);

    if(ThisTask == 0)
        printf("Tree construction.  (presently allocated=%g MB)\n", AllocatedBytes / (1024.0 * 1024.0));

    walltime_measure("/Misc");

#if defined(SFR) || defined(BLACK_HOLES)
    rearrange_particle_sequence();
#endif

    force_treebuild(NumPart, NULL);

    walltime_measure("/Tree/Build");

    if(ThisTask == 0)
        printf("Tree construction done.\n");

}

/*! This function is a driver routine for constructing the gravitational
 *  oct-tree, which is done by calling a small number of other functions.
 */
int force_treebuild(int npart, struct unbind_data *mp)
{
    int flag;

    do
    {
        Numnodestree = force_treebuild_single(npart, mp);

        MPI_Allreduce(&Numnodestree, &flag, 1, MPI_INT, MPI_MIN, MPI_COMM_WORLD);
        if(flag == -1)
        {
            force_treefree();

            if(ThisTask == 0)
                printf("Increasing TreeAllocFactor=%g", All.TreeAllocFactor);

            All.TreeAllocFactor *= 1.15;

            if(ThisTask == 0)
                printf("new value=%g\n", All.TreeAllocFactor);

            force_treeallocate((int) (All.TreeAllocFactor * All.MaxPart) + NTopnodes, All.MaxPart);
        }
    }
    while(flag == -1);

    force_flag_localnodes();

    force_exchange_pseudodata();

    force_treeupdate_pseudos(All.MaxPart);

    TimeOfLastTreeConstruction = All.Time;

    return Numnodestree;
}



/*! Constructs the gravitational oct-tree.
 *
 *  The index convention for accessing tree nodes is the following: the
 *  indices 0...NumPart-1 reference single particles, the indices
 *  All.MaxPart.... All.MaxPart+nodes-1 reference tree nodes. `Nodes_base'
 *  points to the first tree node, while `nodes' is shifted such that
 *  nodes[All.MaxPart] gives the first tree node. Finally, node indices
 *  with values 'All.MaxPart + MaxNodes' and larger indicate "pseudo
 *  particles", i.e. multipole moments of top-level nodes that lie on
 *  different CPUs. If such a node needs to be opened, the corresponding
 *  particle must be exported to that CPU. The 'Extnodes' structure
 *  parallels that of 'Nodes'. Its information is only needed for the SPH
 *  part of the computation. (The data is split onto these two structures
 *  as a tuning measure.  If it is merged into 'Nodes' a somewhat bigger
 *  size of the nodes also for gravity would result, which would reduce
 *  cache utilization slightly.
 */
int force_treebuild_single(int npart, struct unbind_data *mp)
{
    int i, j, k, subnode = 0, shift, parent, numnodes, rep;
    int nfree, th, nn, no;
    struct NODE *nfreep;
    MyFloat lenhalf;
    peanokey key, morton, th_key, *morton_list;


    /* create an empty root node  */
    nfree = All.MaxPart;		/* index of first free node */
    nfreep = &Nodes[nfree];	/* select first node */

    nfreep->len = DomainLen;
    for(j = 0; j < 3; j++)
        nfreep->center[j] = DomainCenter[j];
    for(j = 0; j < 8; j++)
        nfreep->u.suns[j] = -1;


    numnodes = 1;
    nfreep++;
    nfree++;

    /* create a set of empty nodes corresponding to the top-level domain
     * grid. We need to generate these nodes first to make sure that we have a
     * complete top-level tree which allows the easy insertion of the
     * pseudo-particles at the right place
     */

    force_create_empty_nodes(All.MaxPart, 0, 1, 0, 0, 0, &numnodes, &nfree);

    /* if a high-resolution region in a global tree is used, we need to generate
     * an additional set empty nodes to make sure that we have a complete
     * top-level tree for the high-resolution inset
     */

    nfreep = &Nodes[nfree];
    parent = -1;			/* note: will not be used below before it is changed */

    morton_list = (peanokey *) mymalloc("morton_list", NumPart * sizeof(peanokey));

    /* now we insert all particles */
    for(k = 0; k < npart; k++)
    {
        if(mp)
            i = mp[k].index;
        else
            i = k;

#ifdef NEUTRINOS
        if(P[i].Type == 2)
            continue;
#endif

        rep = 0;

        key = peano_and_morton_key((int) ((P[i].Pos[0] - DomainCorner[0]) * DomainFac),
                (int) ((P[i].Pos[1] - DomainCorner[1]) * DomainFac),
                (int) ((P[i].Pos[2] - DomainCorner[2]) * DomainFac), BITS_PER_DIMENSION,
                &morton);
        morton_list[i] = morton;

        shift = 3 * (BITS_PER_DIMENSION - 1);

        no = 0;
        while(TopNodes[no].Daughter >= 0)
        {
            no = TopNodes[no].Daughter + (key - TopNodes[no].StartKey) / (TopNodes[no].Size / 8);
            shift -= 3;
            rep++;
        }

        no = TopNodes[no].Leaf;
        th = DomainNodeIndex[no];

        while(1)
        {
            if(th >= All.MaxPart)	/* we are dealing with an internal node */
            {
                if(shift >= 0)
                {
                    subnode = ((morton >> shift) & 7);
                }
                else
                {
                    subnode = 0;
                    if(P[i].Pos[0] > Nodes[th].center[0])
                        subnode += 1;
                    if(P[i].Pos[1] > Nodes[th].center[1])
                        subnode += 2;
                    if(P[i].Pos[2] > Nodes[th].center[2])
                        subnode += 4;
                }

#ifndef NOTREERND
                if(Nodes[th].len < 1.0e-3 * All.ForceSoftening[P[i].Type])
                {
                    /* seems like we're dealing with particles at identical (or extremely close)
                     * locations. Randomize subnode index to allow tree construction. Note: Multipole moments
                     * of tree are still correct, but this will only happen well below gravitational softening
                     * length-scale anyway.
                     */
                    subnode = (int) (8.0 * get_random_number((P[i].ID + rep) % (RNDTABLE + (rep & 3))));

                    if(subnode >= 8)
                        subnode = 7;
                }
#endif

                nn = Nodes[th].u.suns[subnode];

                shift -= 3;

                if(nn >= 0)	/* ok, something is in the daughter slot already, need to continue */
                {
                    parent = th;
                    th = nn;
                    rep++;
                }
                else
                {
                    /* here we have found an empty slot where we can attach
                     * the new particle as a leaf.
                     */
                    Nodes[th].u.suns[subnode] = i;
                    break;	/* done for this particle */
                }
            }
            else
            {
                /* We try to insert into a leaf with a single particle.  Need
                 * to generate a new internal node at this point.
                 */
                Nodes[parent].u.suns[subnode] = nfree;

                nfreep->len = 0.5 * Nodes[parent].len;
                lenhalf = 0.25 * Nodes[parent].len;

                if(subnode & 1)
                    nfreep->center[0] = Nodes[parent].center[0] + lenhalf;
                else
                    nfreep->center[0] = Nodes[parent].center[0] - lenhalf;

                if(subnode & 2)
                    nfreep->center[1] = Nodes[parent].center[1] + lenhalf;
                else
                    nfreep->center[1] = Nodes[parent].center[1] - lenhalf;

                if(subnode & 4)
                    nfreep->center[2] = Nodes[parent].center[2] + lenhalf;
                else
                    nfreep->center[2] = Nodes[parent].center[2] - lenhalf;

                nfreep->u.suns[0] = -1;
                nfreep->u.suns[1] = -1;
                nfreep->u.suns[2] = -1;
                nfreep->u.suns[3] = -1;
                nfreep->u.suns[4] = -1;
                nfreep->u.suns[5] = -1;
                nfreep->u.suns[6] = -1;
                nfreep->u.suns[7] = -1;

                if(shift >= 0)
                {
                    th_key = morton_list[th];
                    subnode = ((th_key >> shift) & 7);
                }
                else
                {
                    subnode = 0;
                    if(P[th].Pos[0] > nfreep->center[0])
                        subnode += 1;
                    if(P[th].Pos[1] > nfreep->center[1])
                        subnode += 2;
                    if(P[th].Pos[2] > nfreep->center[2])
                        subnode += 4;
                }

#ifndef NOTREERND
                if(nfreep->len < 1.0e-3 * All.ForceSoftening[P[th].Type])
                {
                    /* seems like we're dealing with particles at identical (or extremely close)
                     * locations. Randomize subnode index to allow tree construction. Note: Multipole moments
                     * of tree are still correct, but this will only happen well below gravitational softening
                     * length-scale anyway.
                     */
                    subnode = (int) (8.0 * get_random_number((P[th].ID + rep) % (RNDTABLE + (rep & 3))));

                    if(subnode >= 8)
                        subnode = 7;
                }
#endif
                nfreep->u.suns[subnode] = th;

                th = nfree;	/* resume trying to insert the new particle at
                             * the newly created internal node
                             */

                numnodes++;
                nfree++;
                nfreep++;

                if((numnodes) >= MaxNodes)
                {
                    printf("task %d: maximum number %d of tree-nodes reached for particle %d.\n", ThisTask,
                            MaxNodes, i);

                    if(All.TreeAllocFactor > 5.0)
                    {
                        printf
                            ("task %d: looks like a serious problem for particle %d, stopping with particle dump.\n",
                             ThisTask, i);
                        dump_particles();
                        endrun(1);
                    }
                    else
                    {
                        myfree(morton_list);
                        return -1;
                    }
                }
            }
        }
    }

    myfree(morton_list);


    /* insert the pseudo particles that represent the mass distribution of other domains */
    force_insert_pseudo_particles();


    /* now compute the multipole moments recursively */
    last = -1;

    force_update_node_recursive(All.MaxPart, -1, -1);

    if(last >= All.MaxPart)
    {
        if(last >= All.MaxPart + MaxNodes)	/* a pseudo-particle */
            Nextnode[last - MaxNodes] = -1;
        else
            Nodes[last].u.d.nextnode = -1;
    }
    else
        Nextnode[last] = -1;

    return numnodes;
}



/*! This function recursively creates a set of empty tree nodes which
 *  corresponds to the top-level tree for the domain grid. This is done to
 *  ensure that this top-level tree is always "complete" so that we can easily
 *  associate the pseudo-particles of other CPUs with tree-nodes at a given
 *  level in the tree, even when the particle population is so sparse that
 *  some of these nodes are actually empty.
 */
void force_create_empty_nodes(int no, int topnode, int bits, int x, int y, int z, int *nodecount,
        int *nextfree)
{
    int i, j, k, n, sub, count;
    MyFloat lenhalf;

    if(TopNodes[topnode].Daughter >= 0)
    {
        for(i = 0; i < 2; i++)
            for(j = 0; j < 2; j++)
                for(k = 0; k < 2; k++)
                {
                    sub = 7 & peano_hilbert_key((x << 1) + i, (y << 1) + j, (z << 1) + k, bits);

                    count = i + 2 * j + 4 * k;

                    Nodes[no].u.suns[count] = *nextfree;

                    lenhalf = 0.25 * Nodes[no].len;
                    Nodes[*nextfree].len = 0.5 * Nodes[no].len;
                    Nodes[*nextfree].center[0] = Nodes[no].center[0] + (2 * i - 1) * lenhalf;
                    Nodes[*nextfree].center[1] = Nodes[no].center[1] + (2 * j - 1) * lenhalf;
                    Nodes[*nextfree].center[2] = Nodes[no].center[2] + (2 * k - 1) * lenhalf;

                    for(n = 0; n < 8; n++)
                        Nodes[*nextfree].u.suns[n] = -1;

                    if(TopNodes[TopNodes[topnode].Daughter + sub].Daughter == -1)
                        DomainNodeIndex[TopNodes[TopNodes[topnode].Daughter + sub].Leaf] = *nextfree;

                    *nextfree = *nextfree + 1;
                    *nodecount = *nodecount + 1;

                    if((*nodecount) >= MaxNodes || (*nodecount) >= MaxTopNodes)
                    {
                        printf("task %d: maximum number MaxNodes=%d of tree-nodes reached."
                                "MaxTopNodes=%d NTopnodes=%d NTopleaves=%d nodecount=%d\n",
                                ThisTask, MaxNodes, MaxTopNodes, NTopnodes, NTopleaves, *nodecount);
                        printf("in create empty nodes\n");
                        dump_particles();
                        endrun(11);
                    }

                    force_create_empty_nodes(*nextfree - 1, TopNodes[topnode].Daughter + sub,
                            bits + 1, 2 * x + i, 2 * y + j, 2 * z + k, nodecount, nextfree);
                }
    }
}



/*! this function inserts pseudo-particles which will represent the mass
 *  distribution of the other CPUs. Initially, the mass of the
 *  pseudo-particles is set to zero, and their coordinate is set to the
 *  center of the domain-cell they correspond to. These quantities will be
 *  updated later on.
 */
void force_insert_pseudo_particles(void)
{
    int i, index;

    for(i = 0; i < NTopleaves; i++)
    {
        index = DomainNodeIndex[i];

        if(DomainTask[i] != ThisTask)
            Nodes[index].u.suns[0] = All.MaxPart + MaxNodes + i;
    }
}


/*! this routine determines the multipole moments for a given internal node
 *  and all its subnodes using a recursive computation.  The result is
 *  stored in the Nodes[] structure in the sequence of this tree-walk.
 *
 *  Note that the bitflags-variable for each node is used to store in the
 *  lowest bits some special information: Bit 0 flags whether the node
 *  belongs to the top-level tree corresponding to the domain
 *  decomposition, while Bit 1 signals whether the top-level node is
 *  dependent on local mass.
 *
 *  If UNEQUALSOFTENINGS is set, bits 2-4 give the particle type with
 *  the maximum softening among the particles in the node, and bit 5
 *  flags whether the node contains any particles with lower softening
 *  than that.
 */
void force_update_node_recursive(int no, int sib, int father)
{
    int j, jj, k, p, pp, nextsib, suns[8], count_particles, multiple_flag;
    MyFloat hmax, vmax, v, divVmax;
    MyFloat s[3], vs[3], mass;
    struct particle_data *pa;

<<<<<<< HEAD
#ifdef SCALARFIELD
    MyFloat s_dm[3], vs_dm[3], mass_dm;
#endif
=======
#ifdef RADTRANSFER
    MyFloat stellar_mass;
    MyFloat stellar_s[3];
>>>>>>> c8342788

#ifdef UNEQUALSOFTENINGS
#ifndef ADAPTIVE_GRAVSOFT_FORGAS
    int maxsofttype, current_maxsofttype, diffsoftflag;
#else
    MyFloat maxsoft;
#endif
#endif

    if(no >= All.MaxPart && no < All.MaxPart + MaxNodes)	/* internal node */
    {
        for(j = 0; j < 8; j++)
#ifdef GRAVITY_CENTROID
            suns[j] = Extnodes[no].suns[j] = Nodes[no].u.suns[j];
#else
        suns[j] = Nodes[no].u.suns[j];	/* this "backup" is necessary because the nextnode entry will overwrite one element (union!) */
#endif
        if(last >= 0)
        {
            if(last >= All.MaxPart)
            {
                if(last >= All.MaxPart + MaxNodes)	/* a pseudo-particle */
                    Nextnode[last - MaxNodes] = no;
                else
                    Nodes[last].u.d.nextnode = no;
            }
            else
                Nextnode[last] = no;
        }

        last = no;

<<<<<<< HEAD
#ifdef SCALARFIELD
        mass_dm = 0;
        s_dm[0] = vs_dm[0] = 0;
        s_dm[1] = vs_dm[1] = 0;
        s_dm[2] = vs_dm[2] = 0;
=======
#ifdef RADTRANSFER
        stellar_mass = 0;
        stellar_s[0] = 0;
        stellar_s[1] = 0;
        stellar_s[2] = 0;
#ifdef RT_RAD_PRESSURE
        bh_mass = bh_s[0] = bh_s[1] = bh_s[2] = 0.0;
#endif
>>>>>>> c8342788
#endif
        mass = 0;
        s[0] = 0;
        s[1] = 0;
        s[2] = 0;
        vs[0] = 0;
        vs[1] = 0;
        vs[2] = 0;
        hmax = 0;
        vmax = 0;
        divVmax = 0;
        count_particles = 0;

#ifdef UNEQUALSOFTENINGS
#ifndef ADAPTIVE_GRAVSOFT_FORGAS
        maxsofttype = 7;
        diffsoftflag = 0;
#else
        maxsoft = 0;
#endif
#endif

        for(j = 0; j < 8; j++)
        {
            if((p = suns[j]) >= 0)
            {
                /* check if we have a sibling on the same level */
                for(jj = j + 1; jj < 8; jj++)
                    if((pp = suns[jj]) >= 0)
                        break;

                if(jj < 8)	/* yes, we do */
                    nextsib = pp;
                else
                    nextsib = sib;

                force_update_node_recursive(p, nextsib, no);

                if(p >= All.MaxPart)	/* an internal node or pseudo particle */
                {
                    if(p >= All.MaxPart + MaxNodes)	/* a pseudo particle */
                    {
                        /* nothing to be done here because the mass of the
                         * pseudo-particle is still zero. This will be changed
                         * later.
                         */
                    }
                    else
                    {
                        mass += (Nodes[p].u.d.mass);
                        s[0] += (Nodes[p].u.d.mass * Nodes[p].u.d.s[0]);
                        s[1] += (Nodes[p].u.d.mass * Nodes[p].u.d.s[1]);
                        s[2] += (Nodes[p].u.d.mass * Nodes[p].u.d.s[2]);
                        vs[0] += (Nodes[p].u.d.mass * Extnodes[p].vs[0]);
                        vs[1] += (Nodes[p].u.d.mass * Extnodes[p].vs[1]);
                        vs[2] += (Nodes[p].u.d.mass * Extnodes[p].vs[2]);
<<<<<<< HEAD
#ifdef SCALARFIELD
                        mass_dm += (Nodes[p].mass_dm);
                        s_dm[0] += (Nodes[p].mass_dm * Nodes[p].s_dm[0]);
                        s_dm[1] += (Nodes[p].mass_dm * Nodes[p].s_dm[1]);
                        s_dm[2] += (Nodes[p].mass_dm * Nodes[p].s_dm[2]);
                        vs_dm[0] += (Nodes[p].mass_dm * Extnodes[p].vs_dm[0]);
                        vs_dm[1] += (Nodes[p].mass_dm * Extnodes[p].vs_dm[1]);
                        vs_dm[2] += (Nodes[p].mass_dm * Extnodes[p].vs_dm[2]);
=======
#ifdef RADTRANSFER
                        stellar_s[0] += (Nodes[p].stellar_mass * Nodes[p].stellar_s[0]);
                        stellar_s[1] += (Nodes[p].stellar_mass * Nodes[p].stellar_s[1]);
                        stellar_s[2] += (Nodes[p].stellar_mass * Nodes[p].stellar_s[2]);
                        stellar_mass += (Nodes[p].stellar_mass);
#ifdef RT_RAD_PRESSURE
                        bh_s[0] += (Nodes[p].bh_mass * Nodes[p].bh_s[0]);
                        bh_s[1] += (Nodes[p].bh_mass * Nodes[p].bh_s[1]);
                        bh_s[2] += (Nodes[p].bh_mass * Nodes[p].bh_s[2]);
                        bh_mass += (Nodes[p].bh_mass);
#endif
>>>>>>> c8342788
#endif
                        if(Nodes[p].u.d.mass > 0)
                        {
                            if(Nodes[p].u.d.bitflags & (1 << BITFLAG_MULTIPLEPARTICLES))
                                count_particles += 2;
                            else
                                count_particles++;
                        }

                        if(Extnodes[p].hmax > hmax)
                            hmax = Extnodes[p].hmax;

                        if(Extnodes[p].vmax > vmax)
                            vmax = Extnodes[p].vmax;

                        if(Extnodes[p].divVmax > divVmax)
                            divVmax = Extnodes[p].divVmax;

#ifdef UNEQUALSOFTENINGS
#ifndef ADAPTIVE_GRAVSOFT_FORGAS
                        diffsoftflag |= maskout_different_softening_flag(Nodes[p].u.d.bitflags);

                        if(maxsofttype == 7)
                            maxsofttype = extract_max_softening_type(Nodes[p].u.d.bitflags);
                        else
                        {
                            current_maxsofttype = extract_max_softening_type(Nodes[p].u.d.bitflags);
                            if(current_maxsofttype != 7)
                            {
                                if(All.ForceSoftening[current_maxsofttype] > All.ForceSoftening[maxsofttype])
                                {
                                    maxsofttype = current_maxsofttype;
                                    diffsoftflag = (1 << BITFLAG_MIXED_SOFTENINGS_IN_NODE);
                                }
                                else
                                {
                                    if(All.ForceSoftening[current_maxsofttype] <
                                            All.ForceSoftening[maxsofttype])
                                        diffsoftflag = (1 << BITFLAG_MIXED_SOFTENINGS_IN_NODE);
                                }
                            }
                        }
#else
                        if(Nodes[p].maxsoft > maxsoft)
                            maxsoft = Nodes[p].maxsoft;
#endif
#endif
                    }
                }
                else		/* a particle */
                {
                    count_particles++;

                    pa = &P[p];

                    mass += (pa->Mass);
#ifdef GRAVITY_CENTROID
                    if(P[p].Type == 0)
                    {
                        s[0] += (pa->Mass * SPHP(p).Center[0]);
                        s[1] += (pa->Mass * SPHP(p).Center[1]);
                        s[2] += (pa->Mass * SPHP(p).Center[2]);
                    }
                    else
                    {
                        s[0] += (pa->Mass * pa->Pos[0]);
                        s[1] += (pa->Mass * pa->Pos[1]);
                        s[2] += (pa->Mass * pa->Pos[2]);
                    }
#else
                    s[0] += (pa->Mass * pa->Pos[0]);
                    s[1] += (pa->Mass * pa->Pos[1]);
                    s[2] += (pa->Mass * pa->Pos[2]);
#endif
                    vs[0] += (pa->Mass * pa->Vel[0]);
                    vs[1] += (pa->Mass * pa->Vel[1]);
                    vs[2] += (pa->Mass * pa->Vel[2]);

                    if(pa->Type == 0)
                    {
                        if(P[p].Hsml > hmax)
                            hmax = P[p].Hsml;

                        if(SPHP(p).DivVel > divVmax)
                            divVmax = SPHP(p).DivVel;
                    }

                    for(k = 0; k < 3; k++)
                        if((v = fabs(pa->Vel[k])) > vmax)
                            vmax = v;

#ifdef UNEQUALSOFTENINGS
#ifndef ADAPTIVE_GRAVSOFT_FORGAS
                    if(maxsofttype == 7)
                        maxsofttype = pa->Type;
                    else
                    {
                        if(All.ForceSoftening[pa->Type] > All.ForceSoftening[maxsofttype])
                        {
                            maxsofttype = pa->Type;
                            diffsoftflag = (1 << BITFLAG_MIXED_SOFTENINGS_IN_NODE);
                        }
                        else
                        {
                            if(All.ForceSoftening[pa->Type] < All.ForceSoftening[maxsofttype])
                                diffsoftflag = (1 << BITFLAG_MIXED_SOFTENINGS_IN_NODE);
                        }
                    }
#else
                    if(pa->Type == 0)
                    {
                        if(P[p].Hsml > maxsoft)
                            maxsoft = P[p].Hsml;
                    }
                    else
                    {
                        if(All.ForceSoftening[pa->Type] > maxsoft)
                            maxsoft = All.ForceSoftening[pa->Type];
                    }
#endif
#endif
                }
            }
        }


        if(mass)
        {
            s[0] /= mass;
            s[1] /= mass;
            s[2] /= mass;
            vs[0] /= mass;
            vs[1] /= mass;
            vs[2] /= mass;
        }
        else
        {
            s[0] = Nodes[no].center[0];
            s[1] = Nodes[no].center[1];
            s[2] = Nodes[no].center[2];
            vs[0] = 0;
            vs[1] = 0;
            vs[2] = 0;
        }

<<<<<<< HEAD
#ifdef SCALARFIELD
        if(mass_dm)
        {
            s_dm[0] /= mass_dm;
            s_dm[1] /= mass_dm;
            s_dm[2] /= mass_dm;
            vs_dm[0] /= mass_dm;
            vs_dm[1] /= mass_dm;
            vs_dm[2] /= mass_dm;
        }
        else
        {
            s_dm[0] = Nodes[no].center[0];
            s_dm[1] = Nodes[no].center[1];
            s_dm[2] = Nodes[no].center[2];
            vs_dm[0] = 0;
            vs_dm[1] = 0;
            vs_dm[2] = 0;
        }
=======
#ifdef RADTRANSFER
        if(stellar_mass)
        {
            stellar_s[0] /= stellar_mass;
            stellar_s[1] /= stellar_mass;
            stellar_s[2] /= stellar_mass;
        }
        else
        {
            stellar_s[0] = Nodes[no].center[0];
            stellar_s[1] = Nodes[no].center[1];
            stellar_s[2] = Nodes[no].center[2];
        }
#ifdef RT_RAD_PRESSURE
        if(bh_mass)
        {
            bh_s[0] /= bh_mass;
            bh_s[1] /= bh_mass;
            bh_s[2] /= bh_mass;
        }
        else
        {
            bh_s[0] = Nodes[no].center[0];
            bh_s[1] = Nodes[no].center[1];
            bh_s[2] = Nodes[no].center[2];
        }
#endif
>>>>>>> c8342788
#endif


        Nodes[no].Ti_current = All.Ti_Current;
        Nodes[no].u.d.mass = mass;
        Nodes[no].u.d.s[0] = s[0];
        Nodes[no].u.d.s[1] = s[1];
        Nodes[no].u.d.s[2] = s[2];
<<<<<<< HEAD

#ifdef SCALARFIELD
        Nodes[no].s_dm[0] = s_dm[0];
        Nodes[no].s_dm[1] = s_dm[1];
        Nodes[no].s_dm[2] = s_dm[2];
        Nodes[no].mass_dm = mass_dm;
        Extnodes[no].vs_dm[0] = vs_dm[0];
        Extnodes[no].vs_dm[1] = vs_dm[1];
        Extnodes[no].vs_dm[2] = vs_dm[2];
        Extnodes[no].dp_dm[0] = 0;
        Extnodes[no].dp_dm[1] = 0;
        Extnodes[no].dp_dm[2] = 0;
#endif

=======
#ifdef RADTRANSFER
        Nodes[no].stellar_s[0] = stellar_s[0];
        Nodes[no].stellar_s[1] = stellar_s[1];
        Nodes[no].stellar_s[2] = stellar_s[2];
        Nodes[no].stellar_mass = stellar_mass;
#ifdef RT_RAD_PRESSURE
        Nodes[no].bh_s[0] = bh_s[0];
        Nodes[no].bh_s[1] = bh_s[1];
        Nodes[no].bh_s[2] = bh_s[2];
        Nodes[no].bh_mass = bh_mass;
#endif
#endif
>>>>>>> c8342788
        Extnodes[no].Ti_lastkicked = All.Ti_Current;
        Extnodes[no].Flag = GlobFlag;
        Extnodes[no].vs[0] = vs[0];
        Extnodes[no].vs[1] = vs[1];
        Extnodes[no].vs[2] = vs[2];
        Extnodes[no].hmax = hmax;
        Extnodes[no].vmax = vmax;
        Extnodes[no].divVmax = divVmax;
        Extnodes[no].dp[0] = 0;
        Extnodes[no].dp[1] = 0;
        Extnodes[no].dp[2] = 0;

        if(count_particles > 1)	/* this flags that the node represents more than one particle */
            multiple_flag = (1 << BITFLAG_MULTIPLEPARTICLES);
        else
            multiple_flag = 0;

        Nodes[no].u.d.bitflags = multiple_flag;

#ifdef UNEQUALSOFTENINGS
#ifndef ADAPTIVE_GRAVSOFT_FORGAS
        Nodes[no].u.d.bitflags |= diffsoftflag + (maxsofttype << BITFLAG_MAX_SOFTENING_TYPE);
#else
        Nodes[no].maxsoft = maxsoft;
#endif
#endif
        Nodes[no].u.d.sibling = sib;
        Nodes[no].u.d.father = father;
    }
    else				/* single particle or pseudo particle */
    {
        if(last >= 0)
        {
            if(last >= All.MaxPart)
            {
                if(last >= All.MaxPart + MaxNodes)	/* a pseudo-particle */
                    Nextnode[last - MaxNodes] = no;
                else
                    Nodes[last].u.d.nextnode = no;
            }
            else
                Nextnode[last] = no;
        }

        last = no;

        if(no < All.MaxPart)	/* only set it for single particles */
            Father[no] = father;
    }
}




/*! This function communicates the values of the multipole moments of the
 *  top-level tree-nodes of the domain grid.  This data can then be used to
 *  update the pseudo-particles on each CPU accordingly.
 */
void force_exchange_pseudodata(void)
{
    int i, no, m, ta, recvTask;
    int *recvcounts, *recvoffset;
    struct DomainNODE
    {
        MyFloat s[3];
        MyFloat vs[3];
        MyFloat mass;
        MyFloat hmax;
        MyFloat vmax;
        MyFloat divVmax;
#ifdef ADAPTIVE_GRAVSOFT_FORGAS
        MyFloat maxsoft;
#endif
<<<<<<< HEAD
#ifdef SCALARFIELD
        MyFloat s_dm[3];
        MyFloat vs_dm[3];
        MyFloat mass_dm;
=======
#ifdef RADTRANSFER
        MyFloat stellar_mass;
        MyFloat stellar_s[3];
#ifdef RT_RAD_PRESSURE
        MyFloat bh_mass;
        MyFloat bh_s[3];
#endif
>>>>>>> c8342788
#endif
        unsigned int bitflags;
    }
    *DomainMoment;


    DomainMoment = (struct DomainNODE *) mymalloc("DomainMoment", NTopleaves * sizeof(struct DomainNODE));

    for(m = 0; m < MULTIPLEDOMAINS; m++)
        for(i = DomainStartList[ThisTask * MULTIPLEDOMAINS + m];
                i <= DomainEndList[ThisTask * MULTIPLEDOMAINS + m]; i++)
        {
            no = DomainNodeIndex[i];

            /* read out the multipole moments from the local base cells */
            DomainMoment[i].s[0] = Nodes[no].u.d.s[0];
            DomainMoment[i].s[1] = Nodes[no].u.d.s[1];
            DomainMoment[i].s[2] = Nodes[no].u.d.s[2];
            DomainMoment[i].vs[0] = Extnodes[no].vs[0];
            DomainMoment[i].vs[1] = Extnodes[no].vs[1];
            DomainMoment[i].vs[2] = Extnodes[no].vs[2];
            DomainMoment[i].mass = Nodes[no].u.d.mass;
            DomainMoment[i].hmax = Extnodes[no].hmax;
            DomainMoment[i].vmax = Extnodes[no].vmax;
            DomainMoment[i].divVmax = Extnodes[no].divVmax;
            DomainMoment[i].bitflags = Nodes[no].u.d.bitflags;
#ifdef ADAPTIVE_GRAVSOFT_FORGAS
            DomainMoment[i].maxsoft = Nodes[no].maxsoft;
#endif
<<<<<<< HEAD

#ifdef SCALARFIELD
            DomainMoment[i].s_dm[0] = Nodes[no].s_dm[0];
            DomainMoment[i].s_dm[1] = Nodes[no].s_dm[1];
            DomainMoment[i].s_dm[2] = Nodes[no].s_dm[2];
            DomainMoment[i].mass_dm = Nodes[no].mass_dm;
            DomainMoment[i].vs_dm[0] = Extnodes[no].vs_dm[0];
            DomainMoment[i].vs_dm[1] = Extnodes[no].vs_dm[1];
            DomainMoment[i].vs_dm[2] = Extnodes[no].vs_dm[2];
=======
#ifdef RADTRANSFER
            DomainMoment[i].stellar_s[0] = Nodes[no].stellar_s[0];
            DomainMoment[i].stellar_s[1] = Nodes[no].stellar_s[1];
            DomainMoment[i].stellar_s[2] = Nodes[no].stellar_s[2];
            DomainMoment[i].stellar_mass = Nodes[no].stellar_mass;
#ifdef RT_RAD_PRESSURE
            DomainMoment[i].bh_s[0] = Nodes[no].bh_s[0];
            DomainMoment[i].bh_s[1] = Nodes[no].bh_s[1];
            DomainMoment[i].bh_s[2] = Nodes[no].bh_s[2];
            DomainMoment[i].bh_mass = Nodes[no].bh_mass;
#endif
>>>>>>> c8342788
#endif
        }

    /* share the pseudo-particle data accross CPUs */

    recvcounts = (int *) mymalloc("recvcounts", sizeof(int) * NTask);
    recvoffset = (int *) mymalloc("recvoffset", sizeof(int) * NTask);

    for(m = 0; m < MULTIPLEDOMAINS; m++)
    {
        for(recvTask = 0; recvTask < NTask; recvTask++)
        {
            recvcounts[recvTask] =
                (DomainEndList[recvTask * MULTIPLEDOMAINS + m] - DomainStartList[recvTask * MULTIPLEDOMAINS + m] +
                 1) * sizeof(struct DomainNODE);
            recvoffset[recvTask] = DomainStartList[recvTask * MULTIPLEDOMAINS + m] * sizeof(struct DomainNODE);
        }

        MPI_Allgatherv(&DomainMoment[DomainStartList[ThisTask * MULTIPLEDOMAINS + m]], recvcounts[ThisTask],
                MPI_BYTE, &DomainMoment[0], recvcounts, recvoffset, MPI_BYTE, MPI_COMM_WORLD);
    }

    myfree(recvoffset);
    myfree(recvcounts);


    for(ta = 0; ta < NTask; ta++)
        if(ta != ThisTask)
            for(m = 0; m < MULTIPLEDOMAINS; m++)
                for(i = DomainStartList[ta * MULTIPLEDOMAINS + m]; i <= DomainEndList[ta * MULTIPLEDOMAINS + m]; i++)
                {
                    no = DomainNodeIndex[i];

                    Nodes[no].u.d.s[0] = DomainMoment[i].s[0];
                    Nodes[no].u.d.s[1] = DomainMoment[i].s[1];
                    Nodes[no].u.d.s[2] = DomainMoment[i].s[2];
                    Extnodes[no].vs[0] = DomainMoment[i].vs[0];
                    Extnodes[no].vs[1] = DomainMoment[i].vs[1];
                    Extnodes[no].vs[2] = DomainMoment[i].vs[2];
                    Nodes[no].u.d.mass = DomainMoment[i].mass;
                    Extnodes[no].hmax = DomainMoment[i].hmax;
                    Extnodes[no].vmax = DomainMoment[i].vmax;
                    Extnodes[no].divVmax = DomainMoment[i].divVmax;
                    Nodes[no].u.d.bitflags =
                        (Nodes[no].u.d.bitflags & (~BITFLAG_MASK)) | (DomainMoment[i].bitflags & BITFLAG_MASK);
#ifdef ADAPTIVE_GRAVSOFT_FORGAS
                    Nodes[no].maxsoft = DomainMoment[i].maxsoft;
#endif
<<<<<<< HEAD

#ifdef SCALARFIELD
                    Nodes[no].s_dm[0] = DomainMoment[i].s_dm[0];
                    Nodes[no].s_dm[1] = DomainMoment[i].s_dm[1];
                    Nodes[no].s_dm[2] = DomainMoment[i].s_dm[2];
                    Nodes[no].mass_dm = DomainMoment[i].mass_dm;
                    Extnodes[no].vs_dm[0] = DomainMoment[i].vs_dm[0];
                    Extnodes[no].vs_dm[1] = DomainMoment[i].vs_dm[1];
                    Extnodes[no].vs_dm[2] = DomainMoment[i].vs_dm[2];
=======
#ifdef RADTRANSFER
                    Nodes[no].stellar_s[0] = DomainMoment[i].stellar_s[0];
                    Nodes[no].stellar_s[1] = DomainMoment[i].stellar_s[1];
                    Nodes[no].stellar_s[2] = DomainMoment[i].stellar_s[2];
                    Nodes[no].stellar_mass = DomainMoment[i].stellar_mass;
#ifdef RT_RAD_PRESSURE
                    Nodes[no].bh_s[0] = DomainMoment[i].bh_s[0];
                    Nodes[no].bh_s[1] = DomainMoment[i].bh_s[1];
                    Nodes[no].bh_s[2] = DomainMoment[i].bh_s[2];
                    Nodes[no].bh_mass = DomainMoment[i].bh_mass;
#endif
>>>>>>> c8342788
#endif
                }

    myfree(DomainMoment);
}



#ifdef GRAVITY_CENTROID
void force_update_node_center_of_mass_recursive(int no, int sib, int father)
{
    int j, jj, p, pp, nextsib, suns[8], count_particles;

    //   int k, multiple_flag;
    //   MyFloat hmax, vmax, v, divVmax;
    MyFloat s[3], mass;

    //   MyFloat vs[3];
    struct particle_data *pa;


    if(no >= All.MaxPart && no < All.MaxPart + MaxNodes)	/* internal node */
    {
        for(j = 0; j < 8; j++)
            suns[j] = Extnodes[no].suns[j];	/* this "backup" is necessary because the nextnode entry will */

        mass = 0;
        s[0] = 0;
        s[1] = 0;
        s[2] = 0;

        for(j = 0; j < 8; j++)
        {
            if((p = suns[j]) >= 0)
            {
                /* check if we have a sibling on the same level */
                for(jj = j + 1; jj < 8; jj++)
                    if((pp = suns[jj]) >= 0)
                        break;

                if(jj < 8)	/* yes, we do */
                    nextsib = pp;
                else
                    nextsib = sib;

                force_update_node_center_of_mass_recursive(p, nextsib, no);

                if(p >= All.MaxPart)	/* an internal node or pseudo particle */
                {
                    if(p >= All.MaxPart + MaxNodes)	/* a pseudo particle */
                    {
                        /* nothing to be done here because the mass of the
                         * pseudo-particle is still zero. This will be changed
                         * later.
                         */
                    }
                    else
                    {
                        mass += (Nodes[p].u.d.mass);
                        s[0] += (Nodes[p].u.d.mass * Nodes[p].u.d.s[0]);
                        s[1] += (Nodes[p].u.d.mass * Nodes[p].u.d.s[1]);
                        s[2] += (Nodes[p].u.d.mass * Nodes[p].u.d.s[2]);


                    }
                }
                else		/* a particle */
                {
                    count_particles++;

                    pa = &P[p];

                    mass += (pa->Mass);

                    if(P[p].Type == 0)
                    {
                        s[0] += (pa->Mass * SPHP(p).Center[0]);
                        s[1] += (pa->Mass * SPHP(p).Center[1]);
                        s[2] += (pa->Mass * SPHP(p).Center[2]);
                    }
                    else
                    {
                        s[0] += (pa->Mass * pa->Pos[0]);
                        s[1] += (pa->Mass * pa->Pos[1]);
                        s[2] += (pa->Mass * pa->Pos[2]);
                    }
                }
            }
        }


        if(mass)
        {
            s[0] /= mass;
            s[1] /= mass;
            s[2] /= mass;
        }
        else
        {
            s[0] = Nodes[no].center[0];
            s[1] = Nodes[no].center[1];
            s[2] = Nodes[no].center[2];
        }

        Nodes[no].u.d.s[0] = s[0];
        Nodes[no].u.d.s[1] = s[1];
        Nodes[no].u.d.s[2] = s[2];
    }
}
#endif


/*! This function updates the top-level tree after the multipole moments of
 *  the pseudo-particles have been updated.
 */
void force_treeupdate_pseudos(int no)
{
    int j, p, count_particles, multiple_flag;
    MyFloat hmax, vmax, divVmax;
    MyFloat s[3], vs[3], mass;

<<<<<<< HEAD
#ifdef SCALARFIELD
    MyFloat s_dm[3], vs_dm[3], mass_dm;
=======
#ifdef RADTRANSFER
    MyFloat stellar_mass;
    MyFloat stellar_s[3];

#ifdef RT_RAD_PRESSURE
    MyFloat bh_mass;
    MyFloat bh_s[3];
#endif
>>>>>>> c8342788
#endif

#ifdef UNEQUALSOFTENINGS
#ifndef ADAPTIVE_GRAVSOFT_FORGAS
    int maxsofttype, diffsoftflag, current_maxsofttype;
#else
    MyFloat maxsoft;
#endif
#endif

<<<<<<< HEAD
#ifdef SCALARFIELD
    mass_dm = 0;
    s_dm[0] = vs_dm[0] = 0;
    s_dm[1] = vs_dm[1] = 0;
    s_dm[2] = vs_dm[2] = 0;
=======
#ifdef RADTRANSFER
    stellar_mass = 0;
    stellar_s[0] = 0;
    stellar_s[1] = 0;
    stellar_s[2] = 0;
#ifdef RT_RAD_PRESSURE
    bh_mass = bh_s[0] = bh_s[1] = bh_s[2] = 0.0;
#endif
>>>>>>> c8342788
#endif
    mass = 0;
    s[0] = 0;
    s[1] = 0;
    s[2] = 0;
    vs[0] = 0;
    vs[1] = 0;
    vs[2] = 0;
    hmax = 0;
    vmax = 0;
    divVmax = 0;
    count_particles = 0;
#ifdef UNEQUALSOFTENINGS
#ifndef ADAPTIVE_GRAVSOFT_FORGAS
    maxsofttype = 7;
    diffsoftflag = 0;
#else
    maxsoft = 0;
#endif
#endif

    p = Nodes[no].u.d.nextnode;

    for(j = 0; j < 8; j++)	/* since we are dealing with top-level nodes, we now that there are 8 consecutive daughter nodes */
    {
        if(p >= All.MaxPart && p < All.MaxPart + MaxNodes)	/* internal node */
        {
            if(Nodes[p].u.d.bitflags & (1 << BITFLAG_INTERNAL_TOPLEVEL))
                force_treeupdate_pseudos(p);

            mass += (Nodes[p].u.d.mass);
            s[0] += (Nodes[p].u.d.mass * Nodes[p].u.d.s[0]);
            s[1] += (Nodes[p].u.d.mass * Nodes[p].u.d.s[1]);
            s[2] += (Nodes[p].u.d.mass * Nodes[p].u.d.s[2]);
<<<<<<< HEAD

#ifdef SCALARFIELD
            mass_dm += (Nodes[p].mass_dm);
            s_dm[0] += (Nodes[p].mass_dm * Nodes[p].s_dm[0]);
            s_dm[1] += (Nodes[p].mass_dm * Nodes[p].s_dm[1]);
            s_dm[2] += (Nodes[p].mass_dm * Nodes[p].s_dm[2]);
            vs_dm[0] += (Nodes[p].mass_dm * Extnodes[p].vs_dm[0]);
            vs_dm[1] += (Nodes[p].mass_dm * Extnodes[p].vs_dm[1]);
            vs_dm[2] += (Nodes[p].mass_dm * Extnodes[p].vs_dm[2]);
=======
#ifdef RADTRANSFER
            stellar_mass += (Nodes[p].stellar_mass);
            stellar_s[0] += (Nodes[p].stellar_mass * Nodes[p].stellar_s[0]);
            stellar_s[1] += (Nodes[p].stellar_mass * Nodes[p].stellar_s[1]);
            stellar_s[2] += (Nodes[p].stellar_mass * Nodes[p].stellar_s[2]);
#ifdef RT_RAD_PRESSURE
            bh_mass += (Nodes[p].bh_mass);
            bh_s[0] += (Nodes[p].bh_mass * Nodes[p].bh_s[0]);
            bh_s[1] += (Nodes[p].bh_mass * Nodes[p].bh_s[1]);
            bh_s[2] += (Nodes[p].bh_mass * Nodes[p].bh_s[2]);
#endif
>>>>>>> c8342788
#endif
            vs[0] += (Nodes[p].u.d.mass * Extnodes[p].vs[0]);
            vs[1] += (Nodes[p].u.d.mass * Extnodes[p].vs[1]);
            vs[2] += (Nodes[p].u.d.mass * Extnodes[p].vs[2]);

            if(Extnodes[p].hmax > hmax)
                hmax = Extnodes[p].hmax;
            if(Extnodes[p].vmax > vmax)
                vmax = Extnodes[p].vmax;
            if(Extnodes[p].divVmax > divVmax)
                divVmax = Extnodes[p].divVmax;

            if(Nodes[p].u.d.mass > 0)
            {
                if(Nodes[p].u.d.bitflags & (1 << BITFLAG_MULTIPLEPARTICLES))
                    count_particles += 2;
                else
                    count_particles++;
            }

#ifdef UNEQUALSOFTENINGS
#ifndef ADAPTIVE_GRAVSOFT_FORGAS
            diffsoftflag |= maskout_different_softening_flag(Nodes[p].u.d.bitflags);

            if(maxsofttype == 7)
                maxsofttype = extract_max_softening_type(Nodes[p].u.d.bitflags);
            else
            {
                current_maxsofttype = extract_max_softening_type(Nodes[p].u.d.bitflags);
                if(current_maxsofttype != 7)
                {
                    if(All.ForceSoftening[current_maxsofttype] > All.ForceSoftening[maxsofttype])
                    {
                        maxsofttype = current_maxsofttype;
                        diffsoftflag = (1 << BITFLAG_MIXED_SOFTENINGS_IN_NODE);
                    }
                    else
                    {
                        if(All.ForceSoftening[current_maxsofttype] < All.ForceSoftening[maxsofttype])
                            diffsoftflag = (1 << BITFLAG_MIXED_SOFTENINGS_IN_NODE);
                    }
                }
            }
#else
            if(Nodes[p].maxsoft > maxsoft)
                maxsoft = Nodes[p].maxsoft;
#endif
#endif
        }
        else
            endrun(6767);		/* may not happen */

        p = Nodes[p].u.d.sibling;
    }

    if(mass)
    {
        s[0] /= mass;
        s[1] /= mass;
        s[2] /= mass;
        vs[0] /= mass;
        vs[1] /= mass;
        vs[2] /= mass;
    }
    else
    {
        s[0] = Nodes[no].center[0];
        s[1] = Nodes[no].center[1];
        s[2] = Nodes[no].center[2];
        vs[0] = 0;
        vs[1] = 0;
        vs[2] = 0;
    }

<<<<<<< HEAD
#ifdef SCALARFIELD
    if(mass_dm)
    {
        s_dm[0] /= mass_dm;
        s_dm[1] /= mass_dm;
        s_dm[2] /= mass_dm;
        vs_dm[0] /= mass_dm;
        vs_dm[1] /= mass_dm;
        vs_dm[2] /= mass_dm;
    }
    else
    {
        s_dm[0] = Nodes[no].center[0];
        s_dm[1] = Nodes[no].center[1];
        s_dm[2] = Nodes[no].center[2];
        vs_dm[0] = 0;
        vs_dm[1] = 0;
        vs_dm[2] = 0;
    }
#endif

=======
#ifdef RADTRANSFER
    if(stellar_mass)
    {
        stellar_s[0] /= stellar_mass;
        stellar_s[1] /= stellar_mass;
        stellar_s[2] /= stellar_mass;
    }
    else
    {
        stellar_s[0] = Nodes[no].center[0];
        stellar_s[1] = Nodes[no].center[1];
        stellar_s[2] = Nodes[no].center[2];
    }
#ifdef RT_RAD_PRESSURE
    if(bh_mass)
    {
        bh_s[0] /= bh_mass;
        bh_s[1] /= bh_mass;
        bh_s[2] /= bh_mass;
    }
    else
    {
        bh_s[0] = Nodes[no].center[0];
        bh_s[1] = Nodes[no].center[1];
        bh_s[2] = Nodes[no].center[2];
    }
#endif
#endif
>>>>>>> c8342788

    Nodes[no].u.d.s[0] = s[0];
    Nodes[no].u.d.s[1] = s[1];
    Nodes[no].u.d.s[2] = s[2];
    Extnodes[no].vs[0] = vs[0];
    Extnodes[no].vs[1] = vs[1];
    Extnodes[no].vs[2] = vs[2];
    Nodes[no].u.d.mass = mass;
<<<<<<< HEAD

#ifdef SCALARFIELD
    Nodes[no].s_dm[0] = s_dm[0];
    Nodes[no].s_dm[1] = s_dm[1];
    Nodes[no].s_dm[2] = s_dm[2];
    Nodes[no].mass_dm = mass_dm;
    Extnodes[no].vs_dm[0] = vs_dm[0];
    Extnodes[no].vs_dm[1] = vs_dm[1];
    Extnodes[no].vs_dm[2] = vs_dm[2];
#endif

=======
#ifdef RADTRANSFER
    Nodes[no].stellar_s[0] = stellar_s[0];
    Nodes[no].stellar_s[1] = stellar_s[1];
    Nodes[no].stellar_s[2] = stellar_s[2];
    Nodes[no].stellar_mass = stellar_mass;
#ifdef RT_RAD_PRESSURE
    Nodes[no].bh_s[0] = bh_s[0];
    Nodes[no].bh_s[1] = bh_s[1];
    Nodes[no].bh_s[2] = bh_s[2];
    Nodes[no].bh_mass = bh_mass;
#endif
#endif
>>>>>>> c8342788
    Extnodes[no].hmax = hmax;
    Extnodes[no].vmax = vmax;
    Extnodes[no].divVmax = divVmax;

    Extnodes[no].Flag = GlobFlag;

    if(count_particles > 1)
        multiple_flag = (1 << BITFLAG_MULTIPLEPARTICLES);
    else
        multiple_flag = 0;

    Nodes[no].u.d.bitflags &= (~BITFLAG_MASK);	/* this clears the bits */

    Nodes[no].u.d.bitflags |= multiple_flag;

#ifdef UNEQUALSOFTENINGS
#ifndef ADAPTIVE_GRAVSOFT_FORGAS
    Nodes[no].u.d.bitflags |= diffsoftflag + (maxsofttype << BITFLAG_MAX_SOFTENING_TYPE);
#else
    Nodes[no].maxsoft = maxsoft;
#endif
#endif
}



/*! This function flags nodes in the top-level tree that are dependent on
 *  local particle data.
 */
void force_flag_localnodes(void)
{
    int no, i, m;

    /* mark all top-level nodes */

    for(i = 0; i < NTopleaves; i++)
    {
        no = DomainNodeIndex[i];

        while(no >= 0)
        {
            if(Nodes[no].u.d.bitflags & (1 << BITFLAG_TOPLEVEL))
                break;

            Nodes[no].u.d.bitflags |= (1 << BITFLAG_TOPLEVEL);

            no = Nodes[no].u.d.father;
        }

        /* mark also internal top level nodes */

        no = DomainNodeIndex[i];
        no = Nodes[no].u.d.father;

        while(no >= 0)
        {
            if(Nodes[no].u.d.bitflags & (1 << BITFLAG_INTERNAL_TOPLEVEL))
                break;

            Nodes[no].u.d.bitflags |= (1 << BITFLAG_INTERNAL_TOPLEVEL);

            no = Nodes[no].u.d.father;
        }
    }

    /* mark top-level nodes that contain local particles */

    for(m = 0; m < MULTIPLEDOMAINS; m++)
        for(i = DomainStartList[ThisTask * MULTIPLEDOMAINS + m];
                i <= DomainEndList[ThisTask * MULTIPLEDOMAINS + m]; i++)
        {
            no = DomainNodeIndex[i];

            if(DomainTask[i] != ThisTask)
                endrun(131231231);

            while(no >= 0)
            {
                if(Nodes[no].u.d.bitflags & (1 << BITFLAG_DEPENDS_ON_LOCAL_MASS))
                    break;

                Nodes[no].u.d.bitflags |= (1 << BITFLAG_DEPENDS_ON_LOCAL_MASS);

                no = Nodes[no].u.d.father;
            }
        }
}

static void real_force_drift_node(int no, int time1);
void force_drift_node(int no, int time1) {
    force_drift_node_full(no, time1, 1);
}

int force_drift_node_full(int no, int time1, int blocking) {
    if(time1 == Nodes[no].Ti_current)
        return 0;
#pragma omp atomic
        TotalNodeDrifts ++;

#ifdef OPENMP_USE_SPINLOCK
    int lockstate;
    if (blocking) {
        lockstate = pthread_spin_lock(&Nodes[no].SpinLock);
    } else {
        lockstate = pthread_spin_trylock(&Nodes[no].SpinLock);
    }
    if(0 == lockstate) {
        if(time1 != Nodes[no].Ti_current) {
            real_force_drift_node(no, time1);
#pragma omp flush
        } else {
#pragma omp atomic
            BlockedNodeDrifts ++;
        }
        pthread_spin_unlock(&Nodes[no].SpinLock);
        return 0;
    } else {
        if(blocking) {
            endrun(99999);
        }
        return -1;
    }
#else
    /* do not use spinlock */
#pragma omp critical (_driftnode_)
    {
        if(time1 != Nodes[no].Ti_current) {
            real_force_drift_node(no, time1);
        }  else {
            BlockedNodeDrifts ++;
        }
    }
    return 0;
#endif
}

static void real_force_drift_node(int no, int time1)
{
    int j;
    double dt_drift, dt_drift_hmax, fac;
    if(time1 == Nodes[no].Ti_current) return;

    if(Nodes[no].u.d.bitflags & (1 << BITFLAG_NODEHASBEENKICKED))
    {
        if(Extnodes[no].Ti_lastkicked != Nodes[no].Ti_current)
        {
            printf("Task=%d Extnodes[no].Ti_lastkicked=%d  Nodes[no].Ti_current=%d\n",
                    ThisTask, Extnodes[no].Ti_lastkicked, Nodes[no].Ti_current);
            terminate("inconsistency in drift node");
        }

        if(Nodes[no].u.d.mass)
            fac = 1 / Nodes[no].u.d.mass;
        else
            fac = 0;

        for(j = 0; j < 3; j++)
        {
            Extnodes[no].vs[j] += fac * (Extnodes[no].dp[j]);
            Extnodes[no].dp[j] = 0;
        }
        Nodes[no].u.d.bitflags &= (~(1 << BITFLAG_NODEHASBEENKICKED));
    }

    dt_drift_hmax = get_drift_factor(Nodes[no].Ti_current, time1);
    dt_drift = dt_drift_hmax;

    for(j = 0; j < 3; j++)
        Nodes[no].u.d.s[j] += Extnodes[no].vs[j] * dt_drift;
    Nodes[no].len += 2 * Extnodes[no].vmax * dt_drift;

    //  Extnodes[no].hmax *= exp(0.333333333333 * Extnodes[no].divVmax * dt_drift_hmax);

    Nodes[no].Ti_current = time1;
}


void force_kick_node(int i, MyFloat * dv)
{
    int j, no;
    MyFloat dp[3], v, vmax;

#ifdef NEUTRINOS
    if(P[i].Type == 2)
        return;
#endif

    for(j = 0; j < 3; j++)
    {
        dp[j] = P[i].Mass * dv[j];
    }

    for(j = 0, vmax = 0; j < 3; j++)
        if((v = fabs(P[i].Vel[j])) > vmax)
            vmax = v;

    no = Father[i];

    while(no >= 0)
    {
        real_force_drift_node(no, All.Ti_Current);

        for(j = 0; j < 3; j++)
        {
            Extnodes[no].dp[j] += dp[j];
        }

        if(Extnodes[no].vmax < vmax)
            Extnodes[no].vmax = vmax;

        Nodes[no].u.d.bitflags |= (1 << BITFLAG_NODEHASBEENKICKED);

        Extnodes[no].Ti_lastkicked = All.Ti_Current;

        if(Nodes[no].u.d.bitflags & (1 << BITFLAG_TOPLEVEL))	/* top-level tree-node reached */
        {
            if(Extnodes[no].Flag != GlobFlag)
            {
                Extnodes[no].Flag = GlobFlag;
                DomainList[DomainNumChanged++] = no;
            }
            break;
        }

        no = Nodes[no].u.d.father;
    }
}

void force_finish_kick_nodes(void)
{
    int i, j, no, ta, totDomainNumChanged;
    int *domainList_all;
    int *counts, *counts_dp, *offset_list, *offset_dp, *offset_vmax;
    MyDouble *domainDp_loc, *domainDp_all;

    MyFloat *domainVmax_loc, *domainVmax_all;

    /* share the momentum-data of the pseudo-particles accross CPUs */

    counts = (int *) mymalloc("counts", sizeof(int) * NTask);
    counts_dp = (int *) mymalloc("counts_dp", sizeof(int) * NTask);
    offset_list = (int *) mymalloc("offset_list", sizeof(int) * NTask);
    offset_dp = (int *) mymalloc("offset_dp", sizeof(int) * NTask);
    offset_vmax = (int *) mymalloc("offset_vmax", sizeof(int) * NTask);

    domainDp_loc = (MyDouble *) mymalloc("domainDp_loc", DomainNumChanged * 3 * sizeof(MyDouble));
    domainVmax_loc = (MyFloat *) mymalloc("domainVmax_loc", DomainNumChanged * sizeof(MyFloat));

    for(i = 0; i < DomainNumChanged; i++)
    {
        for(j = 0; j < 3; j++)
        {
            domainDp_loc[i * 3 + j] = Extnodes[DomainList[i]].dp[j];
        }
        domainVmax_loc[i] = Extnodes[DomainList[i]].vmax;
    }

    MPI_Allgather(&DomainNumChanged, 1, MPI_INT, counts, 1, MPI_INT, MPI_COMM_WORLD);

    for(ta = 0, totDomainNumChanged = 0, offset_list[0] = 0, offset_dp[0] = 0, offset_vmax[0] = 0; ta < NTask;
            ta++)
    {
        totDomainNumChanged += counts[ta];
        if(ta > 0)
        {
            offset_list[ta] = offset_list[ta - 1] + counts[ta - 1];
            offset_dp[ta] = offset_dp[ta - 1] + counts[ta - 1] * 3 * sizeof(MyDouble);
            offset_vmax[ta] = offset_vmax[ta - 1] + counts[ta - 1] * sizeof(MyFloat);
        }
    }

    if(ThisTask == 0)
    {
        printf("I exchange kick momenta for %d top-level nodes out of %d\n", totDomainNumChanged, NTopleaves);
    }

    domainDp_all = (MyDouble *) mymalloc("domainDp_all", totDomainNumChanged * 3 * sizeof(MyDouble));
    domainVmax_all = (MyFloat *) mymalloc("domainVmax_all", totDomainNumChanged * sizeof(MyFloat));

    domainList_all = (int *) mymalloc("domainList_all", totDomainNumChanged * sizeof(int));

    MPI_Allgatherv(DomainList, DomainNumChanged, MPI_INT,
            domainList_all, counts, offset_list, MPI_INT, MPI_COMM_WORLD);

    for(ta = 0; ta < NTask; ta++)
    {
        counts_dp[ta] = counts[ta] * 3 * sizeof(MyDouble);
        counts[ta] *= sizeof(MyFloat);
    }


    MPI_Allgatherv(domainDp_loc, DomainNumChanged * 3 * sizeof(MyDouble), MPI_BYTE,
            domainDp_all, counts_dp, offset_dp, MPI_BYTE, MPI_COMM_WORLD);

    MPI_Allgatherv(domainVmax_loc, DomainNumChanged * sizeof(MyFloat), MPI_BYTE,
            domainVmax_all, counts, offset_vmax, MPI_BYTE, MPI_COMM_WORLD);


    /* construct momentum kicks in top-level tree */
    for(i = 0; i < totDomainNumChanged; i++)
    {
        no = domainList_all[i];

        if(Nodes[no].u.d.bitflags & (1 << BITFLAG_DEPENDS_ON_LOCAL_MASS))	/* to avoid that the local one is kicked twice */
            no = Nodes[no].u.d.father;

        while(no >= 0)
        {
            real_force_drift_node(no, All.Ti_Current);

            for(j = 0; j < 3; j++)
            {
                Extnodes[no].dp[j] += domainDp_all[3 * i + j];
            }

            if(Extnodes[no].vmax < domainVmax_all[i])
                Extnodes[no].vmax = domainVmax_all[i];

            Nodes[no].u.d.bitflags |= (1 << BITFLAG_NODEHASBEENKICKED);
            Extnodes[no].Ti_lastkicked = All.Ti_Current;

            no = Nodes[no].u.d.father;
        }
    }

    myfree(domainList_all);
    myfree(domainVmax_all);
    myfree(domainDp_all);
    myfree(domainVmax_loc);
    myfree(domainDp_loc);
    myfree(offset_vmax);
    myfree(offset_dp);
    myfree(offset_list);
    myfree(counts_dp);
    myfree(counts);
}


/*! This function updates the hmax-values in tree nodes that hold SPH
 *  particles. These values are needed to find all neighbors in the
 *  hydro-force computation.  Since the Hsml-values are potentially changed
 *  in the SPH-denity computation, force_update_hmax() should be carried
 *  out just before the hydrodynamical SPH forces are computed, i.e. after
 *  density().
 */
void force_update_hmax(void)
{
    int i, no, ta, totDomainNumChanged;
    int *domainList_all;
    int *counts, *offset_list, *offset_hmax;
    MyFloat *domainHmax_loc, *domainHmax_all;

    walltime_measure("/Misc");
    GlobFlag++;

    DomainNumChanged = 0;
    DomainList = (int *) mymalloc("DomainList", NTopleaves * sizeof(int));

    for(i = FirstActiveParticle; i >= 0; i = NextActiveParticle[i])
        if(P[i].Type == 0)
        {
            no = Father[i];

            while(no >= 0)
            {
                real_force_drift_node(no, All.Ti_Current);

                if(P[i].Hsml > Extnodes[no].hmax || SPHP(i).DivVel > Extnodes[no].divVmax)
                {
                    if(P[i].Hsml > Extnodes[no].hmax)
                        Extnodes[no].hmax = P[i].Hsml;

                    if(SPHP(i).DivVel > Extnodes[no].divVmax)
                        Extnodes[no].divVmax = SPHP(i).DivVel;

                    if(Nodes[no].u.d.bitflags & (1 << BITFLAG_TOPLEVEL))	/* we reached a top-level node */
                    {
                        if(Extnodes[no].Flag != GlobFlag)
                        {
                            Extnodes[no].Flag = GlobFlag;
                            DomainList[DomainNumChanged++] = no;
                        }
                        break;
                    }
                }
                else
                    break;

                no = Nodes[no].u.d.father;
            }
        }

    /* share the hmax-data of the pseudo-particles accross CPUs */

    counts = (int *) mymalloc("counts", sizeof(int) * NTask);
    offset_list = (int *) mymalloc("offset_list", sizeof(int) * NTask);
    offset_hmax = (int *) mymalloc("offset_hmax", sizeof(int) * NTask);

    domainHmax_loc = (MyFloat *) mymalloc("domainHmax_loc", DomainNumChanged * 2 * sizeof(MyFloat));

    for(i = 0; i < DomainNumChanged; i++)
    {
        domainHmax_loc[2 * i] = Extnodes[DomainList[i]].hmax;
        domainHmax_loc[2 * i + 1] = Extnodes[DomainList[i]].divVmax;
    }


    MPI_Allgather(&DomainNumChanged, 1, MPI_INT, counts, 1, MPI_INT, MPI_COMM_WORLD);

    for(ta = 0, totDomainNumChanged = 0, offset_list[0] = 0, offset_hmax[0] = 0; ta < NTask; ta++)
    {
        totDomainNumChanged += counts[ta];
        if(ta > 0)
        {
            offset_list[ta] = offset_list[ta - 1] + counts[ta - 1];
            offset_hmax[ta] = offset_hmax[ta - 1] + counts[ta - 1] * 2 * sizeof(MyFloat);
        }
    }

    if(ThisTask == 0)
        printf("Hmax exchange: %d topleaves out of %d\n", totDomainNumChanged, NTopleaves);

    domainHmax_all = (MyFloat *) mymalloc("domainHmax_all", totDomainNumChanged * 2 * sizeof(MyFloat));
    domainList_all = (int *) mymalloc("domainList_all", totDomainNumChanged * sizeof(int));

    MPI_Allgatherv(DomainList, DomainNumChanged, MPI_INT,
            domainList_all, counts, offset_list, MPI_INT, MPI_COMM_WORLD);

    for(ta = 0; ta < NTask; ta++)
        counts[ta] *= 2 * sizeof(MyFloat);

    MPI_Allgatherv(domainHmax_loc, 2 * DomainNumChanged * sizeof(MyFloat), MPI_BYTE,
            domainHmax_all, counts, offset_hmax, MPI_BYTE, MPI_COMM_WORLD);


    for(i = 0; i < totDomainNumChanged; i++)
    {
        no = domainList_all[i];

        if(Nodes[no].u.d.bitflags & (1 << BITFLAG_DEPENDS_ON_LOCAL_MASS))	/* to avoid that the hmax is updated twice */
            no = Nodes[no].u.d.father;

        while(no >= 0)
        {
            real_force_drift_node(no, All.Ti_Current);

            if(domainHmax_all[2 * i] > Extnodes[no].hmax || domainHmax_all[2 * i + 1] > Extnodes[no].divVmax)
            {
                if(domainHmax_all[2 * i] > Extnodes[no].hmax)
                    Extnodes[no].hmax = domainHmax_all[2 * i];

                if(domainHmax_all[2 * i + 1] > Extnodes[no].divVmax)
                    Extnodes[no].divVmax = domainHmax_all[2 * i + 1];
            }
            else
                break;

            no = Nodes[no].u.d.father;
        }
    }


    myfree(domainList_all);
    myfree(domainHmax_all);
    myfree(domainHmax_loc);
    myfree(offset_hmax);
    myfree(offset_list);
    myfree(counts);
    myfree(DomainList);

    walltime_measure("/Tree/HmaxUpdate");
}





/*! This routine computes the gravitational force for a given local
 *  particle, or for a particle in the communication buffer. Depending on
 *  the value of TypeOfOpeningCriterion, either the geometrical BH
 *  cell-opening criterion, or the `relative' opening criterion is used.
 */
int force_treeevaluate(int target, int mode,
        struct gravitydata_in  * input,
        struct gravitydata_out  * output,
        LocalEvaluator * lv, void * unused)
{

    struct NODE *nop = 0;
    int no, ptype, listindex = 0;
    int nnodesinlist = 0, ninteractions = 0;
    double r2, dx, dy, dz, mass, r, fac, u, h, h_inv, h3_inv;
    double pos_x, pos_y, pos_z, aold;
    MyDouble acc_x, acc_y, acc_z;

    double wp;
    MyDouble pot;

    pot = 0.0;

#ifdef ADAPTIVE_GRAVSOFT_FORGAS
    double soft = 0;
#endif

    acc_x = 0;
    acc_y = 0;
    acc_z = 0;

    no = input->NodeList[0];
    listindex ++;
    no = Nodes[no].u.d.nextnode;	/* open it */

    pos_x = input->Pos[0];
    pos_y = input->Pos[1];
    pos_z = input->Pos[2];
#if defined(UNEQUALSOFTENINGS)
    ptype = input->Type;
#else
    ptype = P[0].Type;
#endif
    aold = All.ErrTolForceAcc * input->OldAcc;
#ifdef ADAPTIVE_GRAVSOFT_FORGAS
    if(ptype == 0)
        soft = input->Soft;
#endif


#ifndef UNEQUALSOFTENINGS
    h = All.ForceSoftening[ptype];
    h_inv = 1.0 / h;
    h3_inv = h_inv * h_inv * h_inv;
#endif

    while(no >= 0)
    {
        while(no >= 0)
        {
            if(no < All.MaxPart)	/* single particle */
            {
                /* the index of the node is the index of the particle */
                /* observe the sign */

                drift_particle(no, All.Ti_Current);

#ifdef GRAVITY_CENTROID
                if(P[no].Type == 0)
                {
                    dx = SPHP(no).Center[0] - pos_x;
                    dy = SPHP(no).Center[1] - pos_y;
                    dz = SPHP(no).Center[2] - pos_z;

                }
                else
                {
                    dx = P[no].Pos[0] - pos_x;
                    dy = P[no].Pos[1] - pos_y;
                    dz = P[no].Pos[2] - pos_z;
                }
#else
                dx = P[no].Pos[0] - pos_x;
                dy = P[no].Pos[1] - pos_y;
                dz = P[no].Pos[2] - pos_z;
#endif

                mass = P[no].Mass;
            }
            else
            {
                if(no >= All.MaxPart + MaxNodes)	/* pseudo particle */
                {
                    if(mode == 0)
                    {
                        if(-1 == ev_export_particle(lv, target, no))
                            return -1;
                    }
                    no = Nextnode[no - MaxNodes];
                    continue;
                }

                nop = &Nodes[no];

                if(mode == 1)
                {
                    if(nop->u.d.bitflags & (1 << BITFLAG_TOPLEVEL))	/* we reached a top-level node again, which means that we are done with the branch */
                    {
                        no = -1;
                        continue;
                    }
                }

                mass = nop->u.d.mass;

                if(!(nop->u.d.bitflags & (1 << BITFLAG_MULTIPLEPARTICLES)))
                {
                    /* open cell */
                    if(mass)
                    {
                        no = nop->u.d.nextnode;
                        continue;
                    }
                }

                force_drift_node(no, All.Ti_Current);

                dx = nop->u.d.s[0] - pos_x;
                dy = nop->u.d.s[1] - pos_y;
                dz = nop->u.d.s[2] - pos_z;


            }

            dx = NEAREST(dx);
            dy = NEAREST(dy);
            dz = NEAREST(dz);

            r2 = dx * dx + dy * dy + dz * dz;


            if(no < All.MaxPart)
            {
#ifdef UNEQUALSOFTENINGS
#ifdef ADAPTIVE_GRAVSOFT_FORGAS
                if(ptype == 0)
                    h = soft;
                else
                    h = All.ForceSoftening[ptype];

                if(P[no].Type == 0)
                {
                    if(h < P[no].Hsml)
                        h = P[no].Hsml;
                }
                else
                {
                    if(h < All.ForceSoftening[P[no].Type])
                        h = All.ForceSoftening[P[no].Type];
                }
#else
                h = All.ForceSoftening[ptype];
                if(h < All.ForceSoftening[P[no].Type])
                    h = All.ForceSoftening[P[no].Type];
#endif
#endif
                no = Nextnode[no];
            }
            else			/* we have an  internal node. Need to check opening criterion */
            {

                if(All.ErrTolTheta)	/* check Barnes-Hut opening criterion */
                {
                    if(nop->len * nop->len > r2 * All.ErrTolTheta * All.ErrTolTheta)
                    {
                        /* open cell */
                        no = nop->u.d.nextnode;
                        continue;
                    }
                }
                else		/* check relative opening criterion */
                {
                    if(mass * nop->len * nop->len > r2 * r2 * aold)
                    {
                        /* open cell */
                        no = nop->u.d.nextnode;
                        continue;
                    }

                    /* check in addition whether we lie inside the cell */
                    if(fabs(nop->center[0] - pos_x) < 0.60 * nop->len)
                    {
                        if(fabs(nop->center[1] - pos_y) < 0.60 * nop->len)
                        {
                            if(fabs(nop->center[2] - pos_z) < 0.60 * nop->len)
                            {
                                no = nop->u.d.nextnode;
                                continue;
                            }
                        }
                    }
                }

#ifdef UNEQUALSOFTENINGS
#ifndef ADAPTIVE_GRAVSOFT_FORGAS
                h = All.ForceSoftening[ptype];
                if(h < All.ForceSoftening[extract_max_softening_type(nop->u.d.bitflags)])
                {
                    h = All.ForceSoftening[extract_max_softening_type(nop->u.d.bitflags)];
                    if(r2 < h * h)
                    {
                        if(maskout_different_softening_flag(nop->u.d.bitflags))	/* signals that there are particles of different softening in the node */
                        {
                            no = nop->u.d.nextnode;
                            continue;
                        }
                    }
                }
#else
                if(ptype == 0)
                    h = soft;
                else
                    h = All.ForceSoftening[ptype];

                if(h < nop->maxsoft)
                {
                    h = nop->maxsoft;
                    if(r2 < h * h)
                    {
                        no = nop->u.d.nextnode;
                        continue;
                    }
                }
#endif
#endif
                no = nop->u.d.sibling;	/* ok, node can be used */
            }

            r = sqrt(r2);

            if(r >= h)
            {
                fac = mass / (r2 * r);
                pot += (-mass / r);
            }
            else
            {
#ifdef UNEQUALSOFTENINGS
                h_inv = 1.0 / h;
                h3_inv = h_inv * h_inv * h_inv;
#endif
                u = r * h_inv;
                if(u < 0.5)
                    fac = mass * h3_inv * (10.666666666667 + u * u * (32.0 * u - 38.4));
                else
                    fac =
                        mass * h3_inv * (21.333333333333 - 48.0 * u +
                                38.4 * u * u - 10.666666666667 * u * u * u - 0.066666666667 / (u * u * u));

                /* now the potential */
                if(u < 0.5)
                    wp = -2.8 + u * u * (5.333333333333 + u * u * (6.4 * u - 9.6));
                else
                    wp =
                        -3.2 + 0.066666666667 / u + u * u * (10.666666666667 +
                                u * (-16.0 + u * (9.6 - 2.133333333333 * u)));
                pot += (mass * h_inv * wp);
            }

            acc_x += (dx * fac);
            acc_y += (dy * fac);
            acc_z += (dz * fac);


            if(mass > 0)
                ninteractions++;

<<<<<<< HEAD
#ifdef SCALARFIELD
            if(ptype != 0)	/* we have a dark matter particle as target */
            {
                dx_dm = NEAREST(dx_dm);
                dy_dm = NEAREST(dy_dm);
                dz_dm = NEAREST(dz_dm);
                r2 = dx_dm * dx_dm + dy_dm * dy_dm + dz_dm * dz_dm;

                r = sqrt(r2);

                if(r >= h)
                    fac = mass_dm / (r2 * r);
                else
                {
#ifdef UNEQUALSOFTENINGS
                    h_inv = 1.0 / h;
                    h3_inv = h_inv * h_inv * h_inv;
#endif
                    u = r * h_inv;

                    if(u < 0.5)
                        fac = mass_dm * h3_inv * (10.666666666667 + u * u * (32.0 * u - 38.4));
                    else
                        fac =
                            mass_dm * h3_inv * (21.333333333333 - 48.0 * u +
                                    38.4 * u * u - 10.666666666667 * u * u * u -
                                    0.066666666667 / (u * u * u));
                }

                /* assemble force with strength, screening length, and target charge.  */

                fac *=
                    All.ScalarBeta * (1 + r / All.ScalarScreeningLength) * exp(-r / All.ScalarScreeningLength);

                acc_x += (dx_dm * fac);
                acc_y += (dy_dm * fac);
                acc_z += (dz_dm * fac);
            }
#endif


=======
>>>>>>> c8342788
        }
        if(listindex < NODELISTLENGTH)
        {
            no = input->NodeList[listindex];
            if(no >= 0) {
                no = Nodes[no].u.d.nextnode;	/* open it */
                nnodesinlist++;
                listindex++;
            }
        }
    }


    output->Acc[0] = acc_x;
    output->Acc[1] = acc_y;
    output->Acc[2] = acc_z;
    output->Ninteractions = ninteractions;
    output->Potential = pot;

    /* store result at the proper place */
    lv->Ninteractions = ninteractions;
    lv->Nnodesinlist = nnodesinlist;
    return ninteractions;
}

/*! In the TreePM algorithm, the tree is walked only locally around the
 *  target coordinate.  Tree nodes that fall outside a box of half
 *  side-length Rcut= RCUT*ASMTH*MeshSize can be discarded. The short-range
 *  potential is modified by a complementary error function, multiplied
 *  with the Newtonian form. The resulting short-range suppression compared
 *  to the Newtonian force is tabulated, because looking up from this table
 *  is faster than recomputing the corresponding factor, despite the
 *  memory-access panelty (which reduces cache performance) incurred by the
 *  table.
 */
int force_treeev_shortrange(int target, int mode,
        struct gravitydata_in * input,
        struct gravitydata_out * output,
        LocalEvaluator * lv, void * unused)
{
    struct NODE *nop = 0;
    int no, ptype, tabindex, listindex = 0;
    int nnodesinlist = 0, ninteractions = 0;
    double r2, dx, dy, dz, mass, r, fac, u, h, h_inv, h3_inv;
    double pos_x, pos_y, pos_z, aold;
    double eff_dist;
    double rcut, asmth, asmthfac, rcut2, dist;
    MyDouble acc_x, acc_y, acc_z;

#ifdef ADAPTIVE_GRAVSOFT_FORGAS
    double soft = 0;
#endif
    double wp, facpot;
    MyDouble pot;

    pot = 0;

    acc_x = 0;
    acc_y = 0;
    acc_z = 0;
    ninteractions = 0;
    nnodesinlist = 0;

    rcut = All.Rcut[0];
    asmth = All.Asmth[0];

    no = input->NodeList[0];
    listindex ++;
    no = Nodes[no].u.d.nextnode;	/* open it */

    pos_x = input->Pos[0];
    pos_y = input->Pos[1];
    pos_z = input->Pos[2];
#if defined(UNEQUALSOFTENINGS)
    ptype = input->Type;
#else
    ptype = P[0].Type;
#endif
    aold = All.ErrTolForceAcc * input->OldAcc;
#ifdef ADAPTIVE_GRAVSOFT_FORGAS
    if(ptype == 0)
        soft = input->Soft;
#endif
#ifdef PLACEHIGHRESREGION
    if(pmforce_is_particle_high_res(ptype, input->Pos))
    {
        rcut = All.Rcut[1];
        asmth = All.Asmth[1];
    }
#endif

    rcut2 = rcut * rcut;

    asmthfac = 0.5 / asmth * (NTAB / 3.0);

#ifndef UNEQUALSOFTENINGS
    h = All.ForceSoftening[ptype];
    h_inv = 1.0 / h;
    h3_inv = h_inv * h_inv * h_inv;
#endif

    while(no >= 0)
    {
        while(no >= 0)
        {
            if(no < All.MaxPart)
            {
                /* the index of the node is the index of the particle */
                drift_particle(no, All.Ti_Current);

                dx = P[no].Pos[0] - pos_x;
                dy = P[no].Pos[1] - pos_y;
                dz = P[no].Pos[2] - pos_z;

                dx = NEAREST(dx);
                dy = NEAREST(dy);
                dz = NEAREST(dz);

                r2 = dx * dx + dy * dy + dz * dz;

                mass = P[no].Mass;
#ifdef UNEQUALSOFTENINGS
#ifdef ADAPTIVE_GRAVSOFT_FORGAS
                if(ptype == 0)
                    h = soft;
                else
                    h = All.ForceSoftening[ptype];

                if(P[no].Type == 0)
                {
                    if(h < P[no].Hsml)
                        h = P[no].Hsml;
                }
                else
                {
                    if(h < All.ForceSoftening[P[no].Type])
                        h = All.ForceSoftening[P[no].Type];
                }
#else
                h = All.ForceSoftening[ptype];
                if(h < All.ForceSoftening[P[no].Type])
                    h = All.ForceSoftening[P[no].Type];
#endif
#endif
                no = Nextnode[no];
            }
            else			/* we have an  internal node */
            {
                if(no >= All.MaxPart + MaxNodes)	/* pseudo particle */
                {
                    if(mode == 0)
                    {
                        if(-1 == ev_export_particle(lv, target, no))
                            return -1;
                    }
                    no = Nextnode[no - MaxNodes];
                    continue;
                }

                nop = &Nodes[no];

                if(mode == 1)
                {
                    if(nop->u.d.bitflags & (1 << BITFLAG_TOPLEVEL))	/* we reached a top-level node again, which means that we are done with the branch */
                    {
                        no = -1;
                        continue;
                    }
                }

                if(!(nop->u.d.bitflags & (1 << BITFLAG_MULTIPLEPARTICLES)))
                {
                    /* open cell */
                    no = nop->u.d.nextnode;
                    continue;
                }

                force_drift_node(no, All.Ti_Current);

                mass = nop->u.d.mass;

                dx = nop->u.d.s[0] - pos_x;
                dy = nop->u.d.s[1] - pos_y;
                dz = nop->u.d.s[2] - pos_z;

<<<<<<< HEAD
#ifdef SCALARFIELD
                if(ptype != 0)	/* we have a dark matter particle as target */
                {
                    dx_dm = nop->s_dm[0] - pos_x;
                    dy_dm = nop->s_dm[1] - pos_y;
                    dz_dm = nop->s_dm[2] - pos_z;
                    mass_dm = nop->mass_dm;
                }
                else
                {
                    mass_dm = 0;
                    dx_dm = dy_dm = dz_dm = 0;
                }
#endif

=======
#ifdef PERIODIC
>>>>>>> c8342788
                dx = NEAREST(dx);
                dy = NEAREST(dy);
                dz = NEAREST(dz);
                r2 = dx * dx + dy * dy + dz * dz;

                if(r2 > rcut2)
                {
                    /* check whether we can stop walking along this branch */
                    eff_dist = rcut + 0.5 * nop->len;
                    dist = NEAREST(nop->center[0] - pos_x);

                    if(dist < -eff_dist || dist > eff_dist)
                    {
                        no = nop->u.d.sibling;
                        continue;
                    }
                    dist = NEAREST(nop->center[1] - pos_y);

                    if(dist < -eff_dist || dist > eff_dist)
                    {
                        no = nop->u.d.sibling;
                        continue;
                    }
                    dist = NEAREST(nop->center[2] - pos_z);

                    if(dist < -eff_dist || dist > eff_dist)
                    {
                        no = nop->u.d.sibling;
                        continue;
                    }
                }


                if(All.ErrTolTheta)	/* check Barnes-Hut opening criterion */
                {
                    if(nop->len * nop->len > r2 * All.ErrTolTheta * All.ErrTolTheta)
                    {
                        /* open cell */
                        no = nop->u.d.nextnode;
                        continue;
                    }
                }
                else		/* check relative opening criterion */
                {
                    if(mass * nop->len * nop->len > r2 * r2 * aold)
                    {
                        /* open cell */
                        no = nop->u.d.nextnode;
                        continue;
                    }

                    /* check in addition whether we lie inside the cell */

                    if(fabs(nop->center[0] - pos_x) < 0.60 * nop->len)
                    {
                        if(fabs(nop->center[1] - pos_y) < 0.60 * nop->len)
                        {
                            if(fabs(nop->center[2] - pos_z) < 0.60 * nop->len)
                            {
                                no = nop->u.d.nextnode;
                                continue;
                            }
                        }
                    }
                }

#ifdef UNEQUALSOFTENINGS
#ifndef ADAPTIVE_GRAVSOFT_FORGAS
                h = All.ForceSoftening[ptype];
                if(h < All.ForceSoftening[extract_max_softening_type(nop->u.d.bitflags)])
                {
                    h = All.ForceSoftening[extract_max_softening_type(nop->u.d.bitflags)];
                    if(r2 < h * h)
                    {
                        if(maskout_different_softening_flag(nop->u.d.bitflags))	/* bit-5 signals that there are particles of different softening in the node */
                        {
                            no = nop->u.d.nextnode;

                            continue;
                        }
                    }
                }
#else
                if(ptype == 0)
                    h = soft;
                else
                    h = All.ForceSoftening[ptype];

                if(h < nop->maxsoft)
                {
                    h = nop->maxsoft;
                    if(r2 < h * h)
                    {
                        no = nop->u.d.nextnode;
                        continue;
                    }
                }
#endif
#endif
                no = nop->u.d.sibling;	/* ok, node can be used */

            }

            r = sqrt(r2);

            if(r >= h)
            {
                fac = mass / (r2 * r);
                facpot = -mass / r;
            }
            else
            {
#ifdef UNEQUALSOFTENINGS
                h_inv = 1.0 / h;
                h3_inv = h_inv * h_inv * h_inv;
#endif
                u = r * h_inv;
                if(u < 0.5)
                    fac = mass * h3_inv * (10.666666666667 + u * u * (32.0 * u - 38.4));
                else
                    fac =
                        mass * h3_inv * (21.333333333333 - 48.0 * u +
                                38.4 * u * u - 10.666666666667 * u * u * u - 0.066666666667 / (u * u * u));
                if(u < 0.5)
                    wp = -2.8 + u * u * (5.333333333333 + u * u * (6.4 * u - 9.6));
                else
                    wp =
                        -3.2 + 0.066666666667 / u + u * u * (10.666666666667 +
                                u * (-16.0 + u * (9.6 - 2.133333333333 * u)));

                facpot = mass * h_inv * wp;

            }

            tabindex = (int) (asmthfac * r);

            if(tabindex < NTAB)
            {
                fac *= shortrange_table[tabindex];

                acc_x += (dx * fac);
                acc_y += (dy * fac);
                acc_z += (dz * fac);
                pot += (facpot * shortrange_table_potential[tabindex]);
                ninteractions++;
            }

<<<<<<< HEAD

#ifdef SCALARFIELD
            if(ptype != 0)	/* we have a dark matter particle as target */
            {
                dx_dm = NEAREST(dx_dm);
                dy_dm = NEAREST(dy_dm);
                dz_dm = NEAREST(dz_dm);
                r2 = dx_dm * dx_dm + dy_dm * dy_dm + dz_dm * dz_dm;
                r = sqrt(r2);
                if(r >= h)
                    fac = mass_dm / (r2 * r);
                else
                {
#ifdef UNEQUALSOFTENINGS
                    h_inv = 1.0 / h;
                    h3_inv = h_inv * h_inv * h_inv;
#endif
                    u = r * h_inv;
                    if(u < 0.5)
                        fac = mass_dm * h3_inv * (10.666666666667 + u * u * (32.0 * u - 38.4));
                    else
                        fac =
                            mass_dm * h3_inv * (21.333333333333 - 48.0 * u +
                                    38.4 * u * u - 10.666666666667 * u * u * u -
                                    0.066666666667 / (u * u * u));
                }

                /* assemble force with strength, screening length, and target charge.  */

                fac *=
                    All.ScalarBeta * (1 + r / All.ScalarScreeningLength) * exp(-r / All.ScalarScreeningLength);
                tabindex = (int) (asmthfac * r);
                if(tabindex < NTAB)
                {
                    fac *= shortrange_table[tabindex];
                    acc_x += (dx_dm * fac);
                    acc_y += (dy_dm * fac);
                    acc_z += (dz_dm * fac);
                }
            }
#endif
=======
>>>>>>> c8342788
        }

        if(listindex < NODELISTLENGTH)
        {
            no = input->NodeList[listindex];
            if(no >= 0)
            {
                no = Nodes[no].u.d.nextnode;	/* open it */
                nnodesinlist++;
                listindex++;
            }
        }
    }

        output->Acc[0] = acc_x;
        output->Acc[1] = acc_y;
        output->Acc[2] = acc_z;
        output->Ninteractions = ninteractions;
        output->Potential = pot;

    lv->Ninteractions = ninteractions;
    lv->Nnodesinlist = nnodesinlist;
    return ninteractions;
}


/*! This function allocates the memory used for storage of the tree and of
 *  auxiliary arrays needed for tree-walk and link-lists.  Usually,
 *  maxnodes approximately equal to 0.7*maxpart is sufficient to store the
 *  tree for up to maxpart particles.
 */
void force_treeallocate(int maxnodes, int maxpart)
{
    int i;
    size_t bytes;
    double allbytes = 0, allbytes_topleaves = 0;
    double u;

    tree_allocated_flag = 1;
    DomainNodeIndex = (int *) mymalloc("DomainNodeIndex", bytes = NTopleaves * sizeof(int));
    allbytes_topleaves += bytes;
    MaxNodes = maxnodes;
    if(!(Nodes_base = (struct NODE *) mymalloc("Nodes_base", bytes = (MaxNodes + 1) * sizeof(struct NODE))))
    {
        printf("failed to allocate memory for %d tree-nodes (%g MB).\n", MaxNodes, bytes / (1024.0 * 1024.0));
        endrun(3);
    }
    allbytes += bytes;
    if(!
            (Extnodes_base =
             (struct extNODE *) mymalloc("Extnodes_base", bytes = (MaxNodes + 1) * sizeof(struct extNODE))))
    {
        printf("failed to allocate memory for %d tree-extnodes (%g MB).\n",
                MaxNodes, bytes / (1024.0 * 1024.0));
        endrun(3);
    }
#ifdef OPENMP_USE_SPINLOCK
    {
        int i;
        for (i = 0; i < MaxNodes + 1; i ++) {
            /* Maybe we can directly set these guys to one
             *
             * at least with the glibc spinlock implementation.
             * */
            pthread_spin_init(&Nodes_base[i].SpinLock, 0);
        }
    }
#endif
    allbytes += bytes;
    Nodes = Nodes_base - All.MaxPart;
    Extnodes = Extnodes_base - All.MaxPart;
    if(!(Nextnode = (int *) mymalloc("Nextnode", bytes = (maxpart + NTopnodes) * sizeof(int))))
    {
        printf("Failed to allocate %d spaces for 'Nextnode' array (%g MB)\n",
                maxpart + NTopnodes, bytes / (1024.0 * 1024.0));
        exit(0);
    }
    allbytes += bytes;
    if(!(Father = (int *) mymalloc("Father", bytes = (maxpart) * sizeof(int))))
    {
        printf("Failed to allocate %d spaces for 'Father' array (%g MB)\n", maxpart, bytes / (1024.0 * 1024.0));
        exit(0);
    }
    allbytes += bytes;
    if(first_flag == 0)
    {
        first_flag = 1;
        if(ThisTask == 0)
            printf
                ("\nAllocated %g MByte for BH-tree, and %g Mbyte for top-leaves.  (presently allocted %g MB)\n\n",
                 allbytes / (1024.0 * 1024.0), allbytes_topleaves / (1024.0 * 1024.0),
                 AllocatedBytes / (1024.0 * 1024.0));
        tabfac = NTAB / 3.0;
        for(i = 0; i < NTAB; i++)
        {
            u = 3.0 / NTAB * (i + 0.5);
            shortrange_table[i] = erfc(u) + 2.0 * u / sqrt(M_PI) * exp(-u * u);
            shortrange_table_potential[i] = erfc(u);
            shortrange_table_tidal[i] = 4.0 * u * u * u / sqrt(M_PI) * exp(-u * u);
        }
    }
}


/*! This function frees the memory allocated for the tree, i.e. it frees
 *  the space allocated by the function force_treeallocate().
 */
void force_treefree(void)
{
    if(tree_allocated_flag)
    {
        myfree(Father);
        myfree(Nextnode);
        myfree(Extnodes_base);
        myfree(Nodes_base);
        myfree(DomainNodeIndex);
        tree_allocated_flag = 0;
    }
}


<<<<<<< HEAD
=======


/*! This function does the force computation with direct summation for the
 *  specified particle in the communication buffer. This can be useful for
 *  debugging purposes, in particular for explicit checks of the force
 *  accuracy.
 */
#ifdef FORCETEST
int force_treeev_direct(int target, int mode)
{
    double epsilon;
    double h, h_inv, dx, dy, dz, r, r2, u, r_inv, fac;
    int i, ptype;
    double pos_x, pos_y, pos_z;
    double acc_x, acc_y, acc_z;

#ifdef PERIODIC
    double fcorr[3];
#endif
#ifdef PERIODIC
    double boxsize, boxhalf;

    boxsize = All.BoxSize;
    boxhalf = 0.5 * All.BoxSize;
#endif
    acc_x = 0;
    acc_y = 0;
    acc_z = 0;
    if(mode == 0)
    {
        pos_x = P[target].Pos[0];
        pos_y = P[target].Pos[1];
        pos_z = P[target].Pos[2];
        ptype = P[target].Type;
    }
    else
    {
        pos_x = GravDataGet[target].Pos[0];
        pos_y = GravDataGet[target].Pos[1];
        pos_z = GravDataGet[target].Pos[2];
#if defined(UNEQUALSOFTENINGS)
        ptype = GravDataGet[target].Type;
#else
        ptype = P[0].Type;
#endif
    }


    for(i = 0; i < NumPart; i++)
    {
        epsilon = DMAX(All.ForceSoftening[P[i].Type], All.ForceSoftening[ptype]);
        h = epsilon;
        h_inv = 1 / h;
        dx = P[i].Pos[0] - pos_x;
        dy = P[i].Pos[1] - pos_y;
        dz = P[i].Pos[2] - pos_z;
#ifdef PERIODIC
        while(dx > boxhalf)
            dx -= boxsize;
        while(dy > boxhalf)
            dy -= boxsize;
        while(dz > boxhalf)
            dz -= boxsize;
        while(dx < -boxhalf)
            dx += boxsize;
        while(dy < -boxhalf)
            dy += boxsize;
        while(dz < -boxhalf)
            dz += boxsize;
#endif
        r2 = dx * dx + dy * dy + dz * dz;
        r = sqrt(r2);
        u = r * h_inv;
        if(u >= 1)
        {
            r_inv = 1 / r;
            fac = P[i].Mass * r_inv * r_inv * r_inv;
        }
        else
        {
            if(u < 0.5)
                fac = P[i].Mass * h_inv * h_inv * h_inv * (10.666666666667 + u * u * (32.0 * u - 38.4));
            else
                fac =
                    P[i].Mass * h_inv * h_inv * h_inv * (21.333333333333 -
                            48.0 * u + 38.4 * u * u -
                            10.666666666667 * u * u *
                            u - 0.066666666667 / (u * u * u));
        }

        acc_x += dx * fac;
        acc_y += dy * fac;
        acc_z += dz * fac;
#ifdef PERIODIC
        if(u > 1.0e-5)
        {
            ewald_corr(dx, dy, dz, fcorr);
            acc_x += P[i].Mass * fcorr[0];
            acc_y += P[i].Mass * fcorr[1];
            acc_z += P[i].Mass * fcorr[2];
        }
#endif
    }


    if(mode == 0)
    {
        P[target].GravAccelDirect[0] = acc_x;
        P[target].GravAccelDirect[1] = acc_y;
        P[target].GravAccelDirect[2] = acc_z;
    }
    else
    {
        GravDataResult[target].Acc[0] = acc_x;
        GravDataResult[target].Acc[1] = acc_y;
        GravDataResult[target].Acc[2] = acc_z;
    }


    return NumPart;
}
#endif


>>>>>>> c8342788
/*! This function dumps some of the basic particle data to a file. In case
 *  the tree construction fails, it is called just before the run
 *  terminates with an error message. Examination of the generated file may
 *  then give clues to what caused the problem.
 */
void dump_particles(void)
{
    FILE *fd;
    char buffer[200];
    int i;

    sprintf(buffer, "particles%d.dat", ThisTask);
    fd = fopen(buffer, "w");
    my_fwrite(&NumPart, 1, sizeof(int), fd);
    for(i = 0; i < NumPart; i++)
        my_fwrite(&P[i].Pos[0], 3, sizeof(MyFloat), fd);
    for(i = 0; i < NumPart; i++)
        my_fwrite(&P[i].Vel[0], 3, sizeof(MyFloat), fd);
    for(i = 0; i < NumPart; i++)
        my_fwrite(&P[i].ID, 1, sizeof(int), fd);
    fclose(fd);
}


<|MERGE_RESOLUTION|>--- conflicted
+++ resolved
@@ -473,16 +473,6 @@
     MyFloat s[3], vs[3], mass;
     struct particle_data *pa;
 
-<<<<<<< HEAD
-#ifdef SCALARFIELD
-    MyFloat s_dm[3], vs_dm[3], mass_dm;
-#endif
-=======
-#ifdef RADTRANSFER
-    MyFloat stellar_mass;
-    MyFloat stellar_s[3];
->>>>>>> c8342788
-
 #ifdef UNEQUALSOFTENINGS
 #ifndef ADAPTIVE_GRAVSOFT_FORGAS
     int maxsofttype, current_maxsofttype, diffsoftflag;
@@ -514,23 +504,6 @@
 
         last = no;
 
-<<<<<<< HEAD
-#ifdef SCALARFIELD
-        mass_dm = 0;
-        s_dm[0] = vs_dm[0] = 0;
-        s_dm[1] = vs_dm[1] = 0;
-        s_dm[2] = vs_dm[2] = 0;
-=======
-#ifdef RADTRANSFER
-        stellar_mass = 0;
-        stellar_s[0] = 0;
-        stellar_s[1] = 0;
-        stellar_s[2] = 0;
-#ifdef RT_RAD_PRESSURE
-        bh_mass = bh_s[0] = bh_s[1] = bh_s[2] = 0.0;
-#endif
->>>>>>> c8342788
-#endif
         mass = 0;
         s[0] = 0;
         s[1] = 0;
@@ -586,29 +559,7 @@
                         vs[0] += (Nodes[p].u.d.mass * Extnodes[p].vs[0]);
                         vs[1] += (Nodes[p].u.d.mass * Extnodes[p].vs[1]);
                         vs[2] += (Nodes[p].u.d.mass * Extnodes[p].vs[2]);
-<<<<<<< HEAD
-#ifdef SCALARFIELD
-                        mass_dm += (Nodes[p].mass_dm);
-                        s_dm[0] += (Nodes[p].mass_dm * Nodes[p].s_dm[0]);
-                        s_dm[1] += (Nodes[p].mass_dm * Nodes[p].s_dm[1]);
-                        s_dm[2] += (Nodes[p].mass_dm * Nodes[p].s_dm[2]);
-                        vs_dm[0] += (Nodes[p].mass_dm * Extnodes[p].vs_dm[0]);
-                        vs_dm[1] += (Nodes[p].mass_dm * Extnodes[p].vs_dm[1]);
-                        vs_dm[2] += (Nodes[p].mass_dm * Extnodes[p].vs_dm[2]);
-=======
-#ifdef RADTRANSFER
-                        stellar_s[0] += (Nodes[p].stellar_mass * Nodes[p].stellar_s[0]);
-                        stellar_s[1] += (Nodes[p].stellar_mass * Nodes[p].stellar_s[1]);
-                        stellar_s[2] += (Nodes[p].stellar_mass * Nodes[p].stellar_s[2]);
-                        stellar_mass += (Nodes[p].stellar_mass);
-#ifdef RT_RAD_PRESSURE
-                        bh_s[0] += (Nodes[p].bh_mass * Nodes[p].bh_s[0]);
-                        bh_s[1] += (Nodes[p].bh_mass * Nodes[p].bh_s[1]);
-                        bh_s[2] += (Nodes[p].bh_mass * Nodes[p].bh_s[2]);
-                        bh_mass += (Nodes[p].bh_mass);
-#endif
->>>>>>> c8342788
-#endif
+
                         if(Nodes[p].u.d.mass > 0)
                         {
                             if(Nodes[p].u.d.bitflags & (1 << BITFLAG_MULTIPLEPARTICLES))
@@ -753,92 +704,13 @@
             vs[2] = 0;
         }
 
-<<<<<<< HEAD
-#ifdef SCALARFIELD
-        if(mass_dm)
-        {
-            s_dm[0] /= mass_dm;
-            s_dm[1] /= mass_dm;
-            s_dm[2] /= mass_dm;
-            vs_dm[0] /= mass_dm;
-            vs_dm[1] /= mass_dm;
-            vs_dm[2] /= mass_dm;
-        }
-        else
-        {
-            s_dm[0] = Nodes[no].center[0];
-            s_dm[1] = Nodes[no].center[1];
-            s_dm[2] = Nodes[no].center[2];
-            vs_dm[0] = 0;
-            vs_dm[1] = 0;
-            vs_dm[2] = 0;
-        }
-=======
-#ifdef RADTRANSFER
-        if(stellar_mass)
-        {
-            stellar_s[0] /= stellar_mass;
-            stellar_s[1] /= stellar_mass;
-            stellar_s[2] /= stellar_mass;
-        }
-        else
-        {
-            stellar_s[0] = Nodes[no].center[0];
-            stellar_s[1] = Nodes[no].center[1];
-            stellar_s[2] = Nodes[no].center[2];
-        }
-#ifdef RT_RAD_PRESSURE
-        if(bh_mass)
-        {
-            bh_s[0] /= bh_mass;
-            bh_s[1] /= bh_mass;
-            bh_s[2] /= bh_mass;
-        }
-        else
-        {
-            bh_s[0] = Nodes[no].center[0];
-            bh_s[1] = Nodes[no].center[1];
-            bh_s[2] = Nodes[no].center[2];
-        }
-#endif
->>>>>>> c8342788
-#endif
-
 
         Nodes[no].Ti_current = All.Ti_Current;
         Nodes[no].u.d.mass = mass;
         Nodes[no].u.d.s[0] = s[0];
         Nodes[no].u.d.s[1] = s[1];
         Nodes[no].u.d.s[2] = s[2];
-<<<<<<< HEAD
-
-#ifdef SCALARFIELD
-        Nodes[no].s_dm[0] = s_dm[0];
-        Nodes[no].s_dm[1] = s_dm[1];
-        Nodes[no].s_dm[2] = s_dm[2];
-        Nodes[no].mass_dm = mass_dm;
-        Extnodes[no].vs_dm[0] = vs_dm[0];
-        Extnodes[no].vs_dm[1] = vs_dm[1];
-        Extnodes[no].vs_dm[2] = vs_dm[2];
-        Extnodes[no].dp_dm[0] = 0;
-        Extnodes[no].dp_dm[1] = 0;
-        Extnodes[no].dp_dm[2] = 0;
-#endif
-
-=======
-#ifdef RADTRANSFER
-        Nodes[no].stellar_s[0] = stellar_s[0];
-        Nodes[no].stellar_s[1] = stellar_s[1];
-        Nodes[no].stellar_s[2] = stellar_s[2];
-        Nodes[no].stellar_mass = stellar_mass;
-#ifdef RT_RAD_PRESSURE
-        Nodes[no].bh_s[0] = bh_s[0];
-        Nodes[no].bh_s[1] = bh_s[1];
-        Nodes[no].bh_s[2] = bh_s[2];
-        Nodes[no].bh_mass = bh_mass;
-#endif
-#endif
->>>>>>> c8342788
+
         Extnodes[no].Ti_lastkicked = All.Ti_Current;
         Extnodes[no].Flag = GlobFlag;
         Extnodes[no].vs[0] = vs[0];
@@ -912,21 +784,7 @@
 #ifdef ADAPTIVE_GRAVSOFT_FORGAS
         MyFloat maxsoft;
 #endif
-<<<<<<< HEAD
-#ifdef SCALARFIELD
-        MyFloat s_dm[3];
-        MyFloat vs_dm[3];
-        MyFloat mass_dm;
-=======
-#ifdef RADTRANSFER
-        MyFloat stellar_mass;
-        MyFloat stellar_s[3];
-#ifdef RT_RAD_PRESSURE
-        MyFloat bh_mass;
-        MyFloat bh_s[3];
-#endif
->>>>>>> c8342788
-#endif
+
         unsigned int bitflags;
     }
     *DomainMoment;
@@ -955,30 +813,6 @@
 #ifdef ADAPTIVE_GRAVSOFT_FORGAS
             DomainMoment[i].maxsoft = Nodes[no].maxsoft;
 #endif
-<<<<<<< HEAD
-
-#ifdef SCALARFIELD
-            DomainMoment[i].s_dm[0] = Nodes[no].s_dm[0];
-            DomainMoment[i].s_dm[1] = Nodes[no].s_dm[1];
-            DomainMoment[i].s_dm[2] = Nodes[no].s_dm[2];
-            DomainMoment[i].mass_dm = Nodes[no].mass_dm;
-            DomainMoment[i].vs_dm[0] = Extnodes[no].vs_dm[0];
-            DomainMoment[i].vs_dm[1] = Extnodes[no].vs_dm[1];
-            DomainMoment[i].vs_dm[2] = Extnodes[no].vs_dm[2];
-=======
-#ifdef RADTRANSFER
-            DomainMoment[i].stellar_s[0] = Nodes[no].stellar_s[0];
-            DomainMoment[i].stellar_s[1] = Nodes[no].stellar_s[1];
-            DomainMoment[i].stellar_s[2] = Nodes[no].stellar_s[2];
-            DomainMoment[i].stellar_mass = Nodes[no].stellar_mass;
-#ifdef RT_RAD_PRESSURE
-            DomainMoment[i].bh_s[0] = Nodes[no].bh_s[0];
-            DomainMoment[i].bh_s[1] = Nodes[no].bh_s[1];
-            DomainMoment[i].bh_s[2] = Nodes[no].bh_s[2];
-            DomainMoment[i].bh_mass = Nodes[no].bh_mass;
-#endif
->>>>>>> c8342788
-#endif
         }
 
     /* share the pseudo-particle data accross CPUs */
@@ -1026,30 +860,6 @@
 #ifdef ADAPTIVE_GRAVSOFT_FORGAS
                     Nodes[no].maxsoft = DomainMoment[i].maxsoft;
 #endif
-<<<<<<< HEAD
-
-#ifdef SCALARFIELD
-                    Nodes[no].s_dm[0] = DomainMoment[i].s_dm[0];
-                    Nodes[no].s_dm[1] = DomainMoment[i].s_dm[1];
-                    Nodes[no].s_dm[2] = DomainMoment[i].s_dm[2];
-                    Nodes[no].mass_dm = DomainMoment[i].mass_dm;
-                    Extnodes[no].vs_dm[0] = DomainMoment[i].vs_dm[0];
-                    Extnodes[no].vs_dm[1] = DomainMoment[i].vs_dm[1];
-                    Extnodes[no].vs_dm[2] = DomainMoment[i].vs_dm[2];
-=======
-#ifdef RADTRANSFER
-                    Nodes[no].stellar_s[0] = DomainMoment[i].stellar_s[0];
-                    Nodes[no].stellar_s[1] = DomainMoment[i].stellar_s[1];
-                    Nodes[no].stellar_s[2] = DomainMoment[i].stellar_s[2];
-                    Nodes[no].stellar_mass = DomainMoment[i].stellar_mass;
-#ifdef RT_RAD_PRESSURE
-                    Nodes[no].bh_s[0] = DomainMoment[i].bh_s[0];
-                    Nodes[no].bh_s[1] = DomainMoment[i].bh_s[1];
-                    Nodes[no].bh_s[2] = DomainMoment[i].bh_s[2];
-                    Nodes[no].bh_mass = DomainMoment[i].bh_mass;
-#endif
->>>>>>> c8342788
-#endif
                 }
 
     myfree(DomainMoment);
@@ -1170,21 +980,6 @@
     MyFloat hmax, vmax, divVmax;
     MyFloat s[3], vs[3], mass;
 
-<<<<<<< HEAD
-#ifdef SCALARFIELD
-    MyFloat s_dm[3], vs_dm[3], mass_dm;
-=======
-#ifdef RADTRANSFER
-    MyFloat stellar_mass;
-    MyFloat stellar_s[3];
-
-#ifdef RT_RAD_PRESSURE
-    MyFloat bh_mass;
-    MyFloat bh_s[3];
-#endif
->>>>>>> c8342788
-#endif
-
 #ifdef UNEQUALSOFTENINGS
 #ifndef ADAPTIVE_GRAVSOFT_FORGAS
     int maxsofttype, diffsoftflag, current_maxsofttype;
@@ -1193,23 +988,6 @@
 #endif
 #endif
 
-<<<<<<< HEAD
-#ifdef SCALARFIELD
-    mass_dm = 0;
-    s_dm[0] = vs_dm[0] = 0;
-    s_dm[1] = vs_dm[1] = 0;
-    s_dm[2] = vs_dm[2] = 0;
-=======
-#ifdef RADTRANSFER
-    stellar_mass = 0;
-    stellar_s[0] = 0;
-    stellar_s[1] = 0;
-    stellar_s[2] = 0;
-#ifdef RT_RAD_PRESSURE
-    bh_mass = bh_s[0] = bh_s[1] = bh_s[2] = 0.0;
-#endif
->>>>>>> c8342788
-#endif
     mass = 0;
     s[0] = 0;
     s[1] = 0;
@@ -1243,30 +1021,7 @@
             s[0] += (Nodes[p].u.d.mass * Nodes[p].u.d.s[0]);
             s[1] += (Nodes[p].u.d.mass * Nodes[p].u.d.s[1]);
             s[2] += (Nodes[p].u.d.mass * Nodes[p].u.d.s[2]);
-<<<<<<< HEAD
-
-#ifdef SCALARFIELD
-            mass_dm += (Nodes[p].mass_dm);
-            s_dm[0] += (Nodes[p].mass_dm * Nodes[p].s_dm[0]);
-            s_dm[1] += (Nodes[p].mass_dm * Nodes[p].s_dm[1]);
-            s_dm[2] += (Nodes[p].mass_dm * Nodes[p].s_dm[2]);
-            vs_dm[0] += (Nodes[p].mass_dm * Extnodes[p].vs_dm[0]);
-            vs_dm[1] += (Nodes[p].mass_dm * Extnodes[p].vs_dm[1]);
-            vs_dm[2] += (Nodes[p].mass_dm * Extnodes[p].vs_dm[2]);
-=======
-#ifdef RADTRANSFER
-            stellar_mass += (Nodes[p].stellar_mass);
-            stellar_s[0] += (Nodes[p].stellar_mass * Nodes[p].stellar_s[0]);
-            stellar_s[1] += (Nodes[p].stellar_mass * Nodes[p].stellar_s[1]);
-            stellar_s[2] += (Nodes[p].stellar_mass * Nodes[p].stellar_s[2]);
-#ifdef RT_RAD_PRESSURE
-            bh_mass += (Nodes[p].bh_mass);
-            bh_s[0] += (Nodes[p].bh_mass * Nodes[p].bh_s[0]);
-            bh_s[1] += (Nodes[p].bh_mass * Nodes[p].bh_s[1]);
-            bh_s[2] += (Nodes[p].bh_mass * Nodes[p].bh_s[2]);
-#endif
->>>>>>> c8342788
-#endif
+
             vs[0] += (Nodes[p].u.d.mass * Extnodes[p].vs[0]);
             vs[1] += (Nodes[p].u.d.mass * Extnodes[p].vs[1]);
             vs[2] += (Nodes[p].u.d.mass * Extnodes[p].vs[2]);
@@ -1340,58 +1095,6 @@
         vs[2] = 0;
     }
 
-<<<<<<< HEAD
-#ifdef SCALARFIELD
-    if(mass_dm)
-    {
-        s_dm[0] /= mass_dm;
-        s_dm[1] /= mass_dm;
-        s_dm[2] /= mass_dm;
-        vs_dm[0] /= mass_dm;
-        vs_dm[1] /= mass_dm;
-        vs_dm[2] /= mass_dm;
-    }
-    else
-    {
-        s_dm[0] = Nodes[no].center[0];
-        s_dm[1] = Nodes[no].center[1];
-        s_dm[2] = Nodes[no].center[2];
-        vs_dm[0] = 0;
-        vs_dm[1] = 0;
-        vs_dm[2] = 0;
-    }
-#endif
-
-=======
-#ifdef RADTRANSFER
-    if(stellar_mass)
-    {
-        stellar_s[0] /= stellar_mass;
-        stellar_s[1] /= stellar_mass;
-        stellar_s[2] /= stellar_mass;
-    }
-    else
-    {
-        stellar_s[0] = Nodes[no].center[0];
-        stellar_s[1] = Nodes[no].center[1];
-        stellar_s[2] = Nodes[no].center[2];
-    }
-#ifdef RT_RAD_PRESSURE
-    if(bh_mass)
-    {
-        bh_s[0] /= bh_mass;
-        bh_s[1] /= bh_mass;
-        bh_s[2] /= bh_mass;
-    }
-    else
-    {
-        bh_s[0] = Nodes[no].center[0];
-        bh_s[1] = Nodes[no].center[1];
-        bh_s[2] = Nodes[no].center[2];
-    }
-#endif
-#endif
->>>>>>> c8342788
 
     Nodes[no].u.d.s[0] = s[0];
     Nodes[no].u.d.s[1] = s[1];
@@ -1400,32 +1103,7 @@
     Extnodes[no].vs[1] = vs[1];
     Extnodes[no].vs[2] = vs[2];
     Nodes[no].u.d.mass = mass;
-<<<<<<< HEAD
-
-#ifdef SCALARFIELD
-    Nodes[no].s_dm[0] = s_dm[0];
-    Nodes[no].s_dm[1] = s_dm[1];
-    Nodes[no].s_dm[2] = s_dm[2];
-    Nodes[no].mass_dm = mass_dm;
-    Extnodes[no].vs_dm[0] = vs_dm[0];
-    Extnodes[no].vs_dm[1] = vs_dm[1];
-    Extnodes[no].vs_dm[2] = vs_dm[2];
-#endif
-
-=======
-#ifdef RADTRANSFER
-    Nodes[no].stellar_s[0] = stellar_s[0];
-    Nodes[no].stellar_s[1] = stellar_s[1];
-    Nodes[no].stellar_s[2] = stellar_s[2];
-    Nodes[no].stellar_mass = stellar_mass;
-#ifdef RT_RAD_PRESSURE
-    Nodes[no].bh_s[0] = bh_s[0];
-    Nodes[no].bh_s[1] = bh_s[1];
-    Nodes[no].bh_s[2] = bh_s[2];
-    Nodes[no].bh_mass = bh_mass;
-#endif
-#endif
->>>>>>> c8342788
+
     Extnodes[no].hmax = hmax;
     Extnodes[no].vmax = vmax;
     Extnodes[no].divVmax = divVmax;
@@ -2180,50 +1858,6 @@
             if(mass > 0)
                 ninteractions++;
 
-<<<<<<< HEAD
-#ifdef SCALARFIELD
-            if(ptype != 0)	/* we have a dark matter particle as target */
-            {
-                dx_dm = NEAREST(dx_dm);
-                dy_dm = NEAREST(dy_dm);
-                dz_dm = NEAREST(dz_dm);
-                r2 = dx_dm * dx_dm + dy_dm * dy_dm + dz_dm * dz_dm;
-
-                r = sqrt(r2);
-
-                if(r >= h)
-                    fac = mass_dm / (r2 * r);
-                else
-                {
-#ifdef UNEQUALSOFTENINGS
-                    h_inv = 1.0 / h;
-                    h3_inv = h_inv * h_inv * h_inv;
-#endif
-                    u = r * h_inv;
-
-                    if(u < 0.5)
-                        fac = mass_dm * h3_inv * (10.666666666667 + u * u * (32.0 * u - 38.4));
-                    else
-                        fac =
-                            mass_dm * h3_inv * (21.333333333333 - 48.0 * u +
-                                    38.4 * u * u - 10.666666666667 * u * u * u -
-                                    0.066666666667 / (u * u * u));
-                }
-
-                /* assemble force with strength, screening length, and target charge.  */
-
-                fac *=
-                    All.ScalarBeta * (1 + r / All.ScalarScreeningLength) * exp(-r / All.ScalarScreeningLength);
-
-                acc_x += (dx_dm * fac);
-                acc_y += (dy_dm * fac);
-                acc_z += (dz_dm * fac);
-            }
-#endif
-
-
-=======
->>>>>>> c8342788
         }
         if(listindex < NODELISTLENGTH)
         {
@@ -2409,25 +2043,6 @@
                 dy = nop->u.d.s[1] - pos_y;
                 dz = nop->u.d.s[2] - pos_z;
 
-<<<<<<< HEAD
-#ifdef SCALARFIELD
-                if(ptype != 0)	/* we have a dark matter particle as target */
-                {
-                    dx_dm = nop->s_dm[0] - pos_x;
-                    dy_dm = nop->s_dm[1] - pos_y;
-                    dz_dm = nop->s_dm[2] - pos_z;
-                    mass_dm = nop->mass_dm;
-                }
-                else
-                {
-                    mass_dm = 0;
-                    dx_dm = dy_dm = dz_dm = 0;
-                }
-#endif
-
-=======
-#ifdef PERIODIC
->>>>>>> c8342788
                 dx = NEAREST(dx);
                 dy = NEAREST(dy);
                 dz = NEAREST(dz);
@@ -2575,50 +2190,6 @@
                 ninteractions++;
             }
 
-<<<<<<< HEAD
-
-#ifdef SCALARFIELD
-            if(ptype != 0)	/* we have a dark matter particle as target */
-            {
-                dx_dm = NEAREST(dx_dm);
-                dy_dm = NEAREST(dy_dm);
-                dz_dm = NEAREST(dz_dm);
-                r2 = dx_dm * dx_dm + dy_dm * dy_dm + dz_dm * dz_dm;
-                r = sqrt(r2);
-                if(r >= h)
-                    fac = mass_dm / (r2 * r);
-                else
-                {
-#ifdef UNEQUALSOFTENINGS
-                    h_inv = 1.0 / h;
-                    h3_inv = h_inv * h_inv * h_inv;
-#endif
-                    u = r * h_inv;
-                    if(u < 0.5)
-                        fac = mass_dm * h3_inv * (10.666666666667 + u * u * (32.0 * u - 38.4));
-                    else
-                        fac =
-                            mass_dm * h3_inv * (21.333333333333 - 48.0 * u +
-                                    38.4 * u * u - 10.666666666667 * u * u * u -
-                                    0.066666666667 / (u * u * u));
-                }
-
-                /* assemble force with strength, screening length, and target charge.  */
-
-                fac *=
-                    All.ScalarBeta * (1 + r / All.ScalarScreeningLength) * exp(-r / All.ScalarScreeningLength);
-                tabindex = (int) (asmthfac * r);
-                if(tabindex < NTAB)
-                {
-                    fac *= shortrange_table[tabindex];
-                    acc_x += (dx_dm * fac);
-                    acc_y += (dy_dm * fac);
-                    acc_z += (dz_dm * fac);
-                }
-            }
-#endif
-=======
->>>>>>> c8342788
         }
 
         if(listindex < NODELISTLENGTH)
@@ -2739,134 +2310,6 @@
     }
 }
 
-
-<<<<<<< HEAD
-=======
-
-
-/*! This function does the force computation with direct summation for the
- *  specified particle in the communication buffer. This can be useful for
- *  debugging purposes, in particular for explicit checks of the force
- *  accuracy.
- */
-#ifdef FORCETEST
-int force_treeev_direct(int target, int mode)
-{
-    double epsilon;
-    double h, h_inv, dx, dy, dz, r, r2, u, r_inv, fac;
-    int i, ptype;
-    double pos_x, pos_y, pos_z;
-    double acc_x, acc_y, acc_z;
-
-#ifdef PERIODIC
-    double fcorr[3];
-#endif
-#ifdef PERIODIC
-    double boxsize, boxhalf;
-
-    boxsize = All.BoxSize;
-    boxhalf = 0.5 * All.BoxSize;
-#endif
-    acc_x = 0;
-    acc_y = 0;
-    acc_z = 0;
-    if(mode == 0)
-    {
-        pos_x = P[target].Pos[0];
-        pos_y = P[target].Pos[1];
-        pos_z = P[target].Pos[2];
-        ptype = P[target].Type;
-    }
-    else
-    {
-        pos_x = GravDataGet[target].Pos[0];
-        pos_y = GravDataGet[target].Pos[1];
-        pos_z = GravDataGet[target].Pos[2];
-#if defined(UNEQUALSOFTENINGS)
-        ptype = GravDataGet[target].Type;
-#else
-        ptype = P[0].Type;
-#endif
-    }
-
-
-    for(i = 0; i < NumPart; i++)
-    {
-        epsilon = DMAX(All.ForceSoftening[P[i].Type], All.ForceSoftening[ptype]);
-        h = epsilon;
-        h_inv = 1 / h;
-        dx = P[i].Pos[0] - pos_x;
-        dy = P[i].Pos[1] - pos_y;
-        dz = P[i].Pos[2] - pos_z;
-#ifdef PERIODIC
-        while(dx > boxhalf)
-            dx -= boxsize;
-        while(dy > boxhalf)
-            dy -= boxsize;
-        while(dz > boxhalf)
-            dz -= boxsize;
-        while(dx < -boxhalf)
-            dx += boxsize;
-        while(dy < -boxhalf)
-            dy += boxsize;
-        while(dz < -boxhalf)
-            dz += boxsize;
-#endif
-        r2 = dx * dx + dy * dy + dz * dz;
-        r = sqrt(r2);
-        u = r * h_inv;
-        if(u >= 1)
-        {
-            r_inv = 1 / r;
-            fac = P[i].Mass * r_inv * r_inv * r_inv;
-        }
-        else
-        {
-            if(u < 0.5)
-                fac = P[i].Mass * h_inv * h_inv * h_inv * (10.666666666667 + u * u * (32.0 * u - 38.4));
-            else
-                fac =
-                    P[i].Mass * h_inv * h_inv * h_inv * (21.333333333333 -
-                            48.0 * u + 38.4 * u * u -
-                            10.666666666667 * u * u *
-                            u - 0.066666666667 / (u * u * u));
-        }
-
-        acc_x += dx * fac;
-        acc_y += dy * fac;
-        acc_z += dz * fac;
-#ifdef PERIODIC
-        if(u > 1.0e-5)
-        {
-            ewald_corr(dx, dy, dz, fcorr);
-            acc_x += P[i].Mass * fcorr[0];
-            acc_y += P[i].Mass * fcorr[1];
-            acc_z += P[i].Mass * fcorr[2];
-        }
-#endif
-    }
-
-
-    if(mode == 0)
-    {
-        P[target].GravAccelDirect[0] = acc_x;
-        P[target].GravAccelDirect[1] = acc_y;
-        P[target].GravAccelDirect[2] = acc_z;
-    }
-    else
-    {
-        GravDataResult[target].Acc[0] = acc_x;
-        GravDataResult[target].Acc[1] = acc_y;
-        GravDataResult[target].Acc[2] = acc_z;
-    }
-
-
-    return NumPart;
-}
-#endif
-
-
->>>>>>> c8342788
 /*! This function dumps some of the basic particle data to a file. In case
  *  the tree construction fails, it is called just before the run
  *  terminates with an error message. Examination of the generated file may
