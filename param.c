--- conflicted
+++ resolved
@@ -356,12 +356,9 @@
         All.CP.HubbleParam = param_get_double(ps, "HubbleParam");
 
         All.DomainOverDecompositionFactor = param_get_int(ps, "DomainOverDecompositionFactor");
-<<<<<<< HEAD
+        All.TopNodeIncreaseFactor = param_get_int(ps, "TopNodeIncreaseFactor");
         All.NoTreeRnd = param_get_int(ps, "NoTreeRnd");
         All.OutputPotential = param_get_int(ps, "OutputPotential");
-=======
-        All.TopNodeIncreaseFactor = param_get_int(ps, "TopNodeIncreaseFactor");
->>>>>>> 2e116c6e
         All.MaxMemSizePerNode = param_get_int(ps, "MaxMemSizePerNode");
         All.CpuTimeBetRestartFile = param_get_double(ps, "CpuTimeBetRestartFile");
 
