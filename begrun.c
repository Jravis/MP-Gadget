--- conflicted
+++ resolved
@@ -834,36 +834,6 @@
         id[nt++] = REAL;
 #endif
 
-<<<<<<< HEAD
-#ifdef NAVIERSTOKES
-        strcpy(tag[nt], "FractionSpitzerViscosity");
-        addr[nt] = &All.FractionSpitzerViscosity;
-        id[nt++] = REAL;
-#endif
-
-#ifdef NAVIERSTOKES_CONSTANT
-        strcpy(tag[nt], "ShearViscosityTemperature");
-        addr[nt] = &All.ShearViscosityTemperature;
-        id[nt++] = REAL;
-#endif
-
-#ifdef NAVIERSTOKES_BULK
-        strcpy(tag[nt], "NavierStokes_BulkViscosity");
-        addr[nt] = &All.NavierStokes_BulkViscosity;
-        id[nt++] = REAL;
-#endif
-
-#ifdef FOF
-        strcpy(tag[nt], "FOFHaloLinkingLength");
-        addr[nt] = &All.FOFHaloLinkingLength;
-        id[nt++] = REAL;
-        strcpy(tag[nt], "FOFHaloMinLength");
-        addr[nt] = &All.FOFHaloMinLength;
-        id[nt++] = INT;
-#endif
-
-=======
->>>>>>> 90cfb658
 #ifdef BLACK_HOLES
         strcpy(tag[nt], "TimeBetBlackHoleSearch");
         addr[nt] = &All.TimeBetBlackHoleSearch;
