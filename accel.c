#include <mpi.h>
#include <stdio.h>
#include <stdlib.h>
#include <string.h>
#include <math.h>
#include <gsl/gsl_math.h>

#include "allvars.h"
#include "proto.h"
#include "forcetree.h"
#include "fof.h"
#include "endrun.h"

/*! \file accel.c
 *  \brief driver routines to carry out force computation
 */


/*! This routine computes the accelerations for all active particles.  First, the gravitational forces are
 * computed. This also reconstructs the tree, if needed, otherwise the drift/kick operations have updated the
 * tree to make it fullu usable at the current time.
 *
 * If gas particles are presented, the `interior' of the local domain is determined. This region is guaranteed
 * to contain only particles local to the processor. This information will be used to reduce communication in
 * the hydro part.  The density for active SPH particles is computed next. If the number of neighbours should
 * be outside the allowed bounds, it will be readjusted by the function ensure_neighbours(), and for those
 * particle, the densities are recomputed accordingly. Finally, the hydrodynamical forces are added.
 */
void compute_accelerations(int mode)
{
    int TreeReconstructFlag = 0;

    message(0, "Start force computation...\n");

    walltime_measure("/Misc");

    if(All.PM_Ti_endstep == All.Ti_Current)
    {
        long_range_force();
        TreeReconstructFlag = 1;
        walltime_measure("/LongRange");
    }

    /* Check whether it is really time for a new domain decomposition */
    if(All.NumForcesSinceLastDomainDecomp >= All.TotNumPart * All.TreeDomainUpdateFrequency
            || All.DoDynamicUpdate == 0)
    {

        domain_Decomposition();	/* do domain decomposition */
        TreeReconstructFlag = 1;
    }

    if(TreeReconstructFlag) {
        force_treebuild_simple();
    }

#ifndef ONLY_PM
    gravity_tree();		/* computes gravity accel. */

    if(All.TypeOfOpeningCriterion == 1 && All.Ti_Current == 0)
        gravity_tree();		/* For the first timestep, we redo it
                             * to allow usage of relative opening
                             * criterion for consistent accuracy.
                             */
#endif


    if(All.TotN_sph > 0)
    {
        /***** density *****/
        message(0, "Start density computation...\n");

        density();		/* computes density, and pressure */

        /***** update smoothing lengths in tree *****/
        force_update_hmax();

        /***** hydro forces *****/
        message(0, "Start hydro-force computation...\n");

        hydro_force();		/* adds hydrodynamical accelerations  and computes du/dt  */

#ifdef BLACK_HOLES
        /***** black hole accretion and feedback *****/
        blackhole_accretion();
#endif
<<<<<<< HEAD

#ifdef GAL_PART
        /***** galaxy accretion and feedback *****/
        galaxy_growth();
#endif

#ifdef FOF
=======
>>>>>>> fdffdf6e
        /* this will find new black hole seed halos */
        if(All.Time >= All.TimeNextSeedingCheck)
        {
            fof_fof(-1);
            All.TimeNextSeedingCheck *= All.TimeBetweenSeedingSearch;
        }

/**** radiative cooling and star formation *****/
#ifdef SFR
        cooling_and_starformation();
#else
        cooling_only();
#endif

    }
    message(0, "force computation done.\n");
}<|MERGE_RESOLUTION|>--- conflicted
+++ resolved
@@ -84,16 +84,10 @@
         /***** black hole accretion and feedback *****/
         blackhole_accretion();
 #endif
-<<<<<<< HEAD
-
 #ifdef GAL_PART
         /***** galaxy accretion and feedback *****/
         galaxy_growth();
 #endif
-
-#ifdef FOF
-=======
->>>>>>> fdffdf6e
         /* this will find new black hole seed halos */
         if(All.Time >= All.TimeNextSeedingCheck)
         {
